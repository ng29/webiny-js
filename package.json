--- conflicted
+++ resolved
@@ -94,11 +94,8 @@
     "semver": "^5.5.1",
     "source-map-support": "^0.5.0",
     "targz": "^1.0.1",
-<<<<<<< HEAD
     "tcp-port-used": "^1.0.1",
-=======
     "verdaccio": "^3.11.6",
->>>>>>> fd7564d0
     "write-pkg": "^3.2.0",
     "yargs": "^12.0.1"
   },
@@ -119,7 +116,6 @@
     "webiny-ui-build-storybook": "cd packages/webiny-ui && cross-env OUT=../../netlify-static yarn build-storybook",
     "functions:list": "node scripts/functions-list.js",
     "functions": "node scripts/functions.js --also-watch=packages/webiny-api*/**/*.*",
-    "ssr": "node scripts/ssr.js",
     "functions:inspect": "yarn functions --inspect=9001",
     "start-verdaccio": "yarn verdaccio -c ./verdaccio.yaml",
     "publish-to-verdaccio": "yarn build && cross-env REGISTRY=http://localhost:4800 node scripts/publish-to-verdaccio"
