// @flow
import { KeyIndex } from "./index";

class PrimaryIndex extends KeyIndex {
    getType() {
        return "PRIMARY";
    }

<<<<<<< HEAD
    /**
     * Primary indexes don't have a name, so it's safe to return null here.
     * @returns {null}
     */
    getName(): ?string {
        return null;
=======
    getSQLValue() {
        return `PRIMARY KEY (${this.getColumns()
            .map(item => `\`${item}\``)
            .join(", ")})`;
>>>>>>> 7fce3129
    }
}

export default PrimaryIndex;<|MERGE_RESOLUTION|>--- conflicted
+++ resolved
@@ -6,19 +6,18 @@
         return "PRIMARY";
     }
 
-<<<<<<< HEAD
+    getSQLValue() {
+        return `PRIMARY KEY (${this.getColumns()
+            .map(item => `\`${item}\``)
+            .join(", ")})`;
+    }
+
     /**
      * Primary indexes don't have a name, so it's safe to return null here.
      * @returns {null}
      */
     getName(): ?string {
         return null;
-=======
-    getSQLValue() {
-        return `PRIMARY KEY (${this.getColumns()
-            .map(item => `\`${item}\``)
-            .join(", ")})`;
->>>>>>> 7fce3129
     }
 }
 
