const apolloServiceEnv = {
    COGNITO_REGION: process.env.AWS_REGION,
    COGNITO_USER_POOL_ID: "${cognito.userPool.Id}",
    DEBUG: "true",
    DB_PROXY_FUNCTION: "${databaseProxy.arn}",
    GRAPHQL_INTROSPECTION: process.env.GRAPHQL_INTROSPECTION,
    GRAPHQL_PLAYGROUND: process.env.GRAPHQL_PLAYGROUND,
    JWT_TOKEN_EXPIRES_IN: "2592000",
    JWT_TOKEN_SECRET: process.env.JWT_SECRET,
    SETTINGS_MANAGER_FUNCTION: "${settingsManager.arn}",
    VALIDATE_ACCESS_TOKEN_FUNCTION: "${securityValidateAccessToken.name}"
};
const apolloGatewayServices = {
    LAMBDA_SERVICE_SECURITY: "${securityGraphQL.name}",
    LAMBDA_SERVICE_I18N: "${i18nGraphQL.name}",
    LAMBDA_SERVICE_FILES: "${filesGraphQL.name}",
    LAMBDA_SERVICE_PAGE_BUILDER: "${pageBuilderGraphQL.name}",
    LAMBDA_SERVICE_FORM_BUILDER: "${formBuilderGraphQL.name}",
    LAMBDA_SERVICE_HEADLESS_CMS: "${cmsGraphQL.name}"
};

module.exports = () => ({
    resources: {
        apolloGateway: {
            watch: ["./apolloGateway/build"],
            build: {
                root: "./apolloGateway",
                script: "yarn build"
            },
            deploy: {
                component: "@webiny/serverless-function",
                inputs: {
                    region: process.env.AWS_REGION,
                    description: "Apollo Gateway",
                    code: "./apolloGateway/build",
                    handler: "handler.handler",
                    memory: 512,
                    timeout: 30,
                    env: { ...apolloServiceEnv, ...apolloGatewayServices }
                }
            }
        },
        databaseProxy: {
            build: {
                root: "./databaseProxy",
                script: "yarn build"
            },
            deploy: {
                component: "@webiny/serverless-function",
                inputs: {
                    region: process.env.AWS_REGION,
                    description: "Handles interaction with MongoDB",
                    code: "./databaseProxy/build",
                    concurrencyLimit: 15,
                    handler: "handler.handler",
                    memory: 512,
                    timeout: 30,
                    env: {
                        MONGODB_SERVER: process.env.MONGODB_SERVER,
                        MONGODB_NAME: process.env.MONGODB_NAME
                    }
                }
            }
        },
        cognito: {
            deploy: {
                component: "@webiny/serverless-aws-cognito-user-pool",
                inputs: {
                    region: process.env.AWS_REGION,
                    appClients: [
                        {
                            name: "ReactApp"
                        }
                    ]
                }
            }
        },
        settingsManager: {
            watch: ["./settingsManager/build"],
            build: {
                root: "./settingsManager",
                script: "yarn build"
            },
            deploy: {
                component: "@webiny/serverless-function",
                inputs: {
                    description: "Settings Manager",
                    region: process.env.AWS_REGION,
                    code: "./settingsManager/build",
                    handler: "handler.handler",
                    memory: 128,
                    timeout: 20,
                    env: {
                        DB_PROXY_FUNCTION: "${databaseProxy.arn}",
                        DEBUG: process.env.DEBUG
                    }
                }
            }
        },
        securityGraphQL: {
            watch: ["./security/graphql/build"],
            build: {
                root: "./security/graphql",
                script: "yarn build"
            },
            deploy: {
                component: "@webiny/serverless-function",
                inputs: {
                    description: "Security GraphQL API",
                    region: process.env.AWS_REGION,
                    code: "./security/graphql/build",
                    handler: "handler.handler",
                    memory: 512,
                    timeout: 30,
                    env: apolloServiceEnv
                }
            }
        },
        securityValidateAccessToken: {
            watch: ["./security/validateAccessToken/build"],
            build: {
                root: "./security/validateAccessToken",
                script: "yarn build"
            },
            deploy: {
                component: "@webiny/serverless-function",
                inputs: {
                    region: process.env.AWS_REGION,
                    code: "./security/validateAccessToken/build",
                    handler: "handler.handler",
                    memory: 256,
                    timeout: 30,
                    env: {
                        DB_PROXY_FUNCTION: "${databaseProxy.arn}",
                        DEBUG: process.env.DEBUG
                    }
                }
            }
        },
        filesDownload: {
            watch: ["./files/download/build"],
            build: {
                root: "./files/download",
                script: `yarn build`
            },
            deploy: {
                component: "@webiny/serverless-function",
                inputs: {
                    description: "Serves previously uploaded files.",
                    region: process.env.AWS_REGION,
                    code: "./files/download/build",
                    handler: "handler.handler",
                    memory: 512,
                    timeout: 10,
                    env: {
                        S3_BUCKET: process.env.S3_BUCKET,
                        IMAGE_TRANSFORMER_FUNCTION: "${imageTransformer.arn}"
                    }
                }
            }
        },
        imageTransformer: {
            watch: ["./files/transform/build"],
            build: {
                root: "./files/transform",
                script: `yarn build`
            },
            deploy: {
                component: "@webiny/serverless-function",
                inputs: {
                    description: "Performs image optimization, resizing, etc.",
                    region: process.env.AWS_REGION,
                    code: "./files/transform/build",
                    handler: "handler.handler",
                    memory: 1600,
                    timeout: 30,
                    env: {
                        S3_BUCKET: process.env.S3_BUCKET
                    }
                }
            }
        },
        filesManage: {
            watch: ["./files/manage/build"],
            build: {
                root: "./files/manage",
                script: `yarn build`
            },
            deploy: {
                component: "@webiny/serverless-function",
                inputs: {
                    description: "Triggered when a file is deleted.",
                    region: process.env.AWS_REGION,
                    code: "./files/manage/build",
                    handler: "handler.handler",
                    memory: 512,
                    timeout: 10,
                    permissions: [
                        {
                            Action: "lambda:InvokeFunction",
                            Principal: "s3.amazonaws.com",
                            StatementId: "s3invoke",
                            SourceArn: `arn:aws:s3:::${process.env.S3_BUCKET}`
                        }
                    ],
                    env: {
                        S3_BUCKET: process.env.S3_BUCKET
                    }
                }
            }
        },
        filesBucket: {
            deploy: {
                component: "@webiny/serverless-aws-s3",
                inputs: {
                    deleteBucketOnRemove: false,
                    region: process.env.AWS_REGION,
                    name: process.env.S3_BUCKET,
                    storage: {
                        accelerated: false
                    },
                    cors: {
                        CORSRules: [
                            {
                                AllowedHeaders: ["*"],
                                AllowedMethods: ["POST", "GET"],
                                AllowedOrigins: ["*"],
                                MaxAgeSeconds: 3000
                            }
                        ]
                    },
                    notificationConfiguration: {
                        LambdaFunctionConfigurations: [
                            {
                                LambdaFunctionArn: "${filesManage.arn}",
                                Events: ["s3:ObjectRemoved:*"]
                            }
                        ]
                    }
                }
            }
        },
        filesGraphQL: {
            watch: ["./files/graphql/build"],
            build: {
                root: "./files/graphql",
                script: "yarn build"
            },
            deploy: {
                component: "@webiny/serverless-function",
                inputs: {
                    region: process.env.AWS_REGION,
                    description: "Files GraphQL API",
                    code: "./files/graphql/build",
                    handler: "handler.handler",
                    memory: 512,
                    env: {
                        ...apolloServiceEnv,
                        S3_BUCKET: process.env.S3_BUCKET,
                        UPLOAD_MIN_FILE_SIZE: "0",
                        UPLOAD_MAX_FILE_SIZE: "26214400"
                    }
                }
            }
        },
        filesSettings: {
            watch: ["./files/settings/build"],
            build: {
                root: "./files/settings",
                script: "yarn build"
            },
            deploy: {
                component: "@webiny/serverless-function",
                inputs: {
                    region: process.env.AWS_REGION,
                    code: "./files/settings/build",
                    handler: "handler.handler",
                    memory: 256,
                    timeout: 30,
                    env: {
                        DB_PROXY_FUNCTION: "${databaseProxy.arn}",
                        DEBUG: process.env.DEBUG
                    }
                }
            }
        },
        i18nGraphQL: {
            watch: ["./i18n/graphql/build"],
            build: {
                root: "./i18n/graphql",
                script: "yarn build"
            },
            deploy: {
                component: "@webiny/serverless-function",
                inputs: {
                    region: process.env.AWS_REGION,
                    description: "I18N GraphQL API",
                    code: "./i18n/graphql/build",
                    handler: "handler.handler",
                    memory: 512,
                    env: apolloServiceEnv
                }
            }
        },
        i18nLocales: {
            watch: ["./i18n/locales/build"],
            build: {
                root: "./i18n/locales",
                script: "yarn build"
            },
            deploy: {
                component: "@webiny/serverless-function",
                inputs: {
                    region: process.env.AWS_REGION,
                    code: "./i18n/locales/build",
                    handler: "handler.handler",
                    memory: 256,
                    timeout: 30,
                    env: {
                        DB_PROXY_FUNCTION: "${databaseProxy.arn}",
                        DEBUG: process.env.DEBUG
                    }
                }
            }
        },
        pageBuilderInstallation: {
            deploy: {
                component: "@webiny/serverless-aws-s3-object",
                inputs: {
                    region: process.env.AWS_REGION,
                    bucket: "${filesBucket.name}",
                    deleteObjectOnRemove: true,
                    object: {
                        source: "@webiny/api-page-builder/installation",
                        key: "page-builder-installation.zip",
                        zip: true
                    }
                }
            }
        },
        pageBuilderGraphQL: {
            watch: ["./pageBuilder/build"],
            build: {
                root: "./pageBuilder",
                script: "yarn build"
            },
            deploy: {
                component: "@webiny/serverless-function",
                inputs: {
                    region: process.env.AWS_REGION,
                    description: "Page Builder GraphQL API",
                    code: "./pageBuilder/build",
                    handler: "handler.handler",
                    memory: 512,
                    timeout: 30,
                    env: {
                        ...apolloServiceEnv,
                        INSTALLATION_S3_BUCKET: process.env.S3_BUCKET,
                        INSTALLATION_FILES_ZIP_KEY: "${pageBuilderInstallation.key}"
                    }
                }
            }
        },
        formBuilderGraphQL: {
            watch: ["./formBuilder/build"],
            build: {
                root: "./formBuilder",
                script: "yarn build"
            },
            deploy: {
                component: "@webiny/serverless-function",
                inputs: {
                    region: process.env.AWS_REGION,
                    description: "Form Builder GraphQL API",
                    code: "./formBuilder/build",
                    handler: "handler.handler",
                    memory: 512,
                    timeout: 30,
                    env: {
                        ...apolloServiceEnv,
                        I18N_LOCALES_FUNCTION: "${i18nLocales.name}"
                    }
                }
            }
        },
        cmsGraphQL: {
            watch: ["./cms/graphql/build"],
            build: {
                root: "./cms/graphql",
                script: "yarn build"
            },
            deploy: {
                component: "@webiny/serverless-function",
                inputs: {
                    region: process.env.AWS_REGION,
                    description: "CMS Admin GraphQL API",
                    code: "./cms/graphql/build",
                    handler: "handler.handler",
                    memory: 512,
                    env: {
                        ...apolloServiceEnv,
                        CMS_DATA_MANAGER_FUNCTION: "${cmsDataManager.name}"
                    }
                }
            }
        },
        cmsContent: {
            watch: ["./cms/content/build"],
            build: {
                root: "./cms/content",
                script: "yarn build"
            },
            deploy: {
                component: "@webiny/serverless-function",
                inputs: {
                    description: "CMS Content API",
                    region: process.env.AWS_REGION,
                    code: "./cms/content/build",
                    handler: "handler.handler",
                    memory: 512,
                    env: {
                        ...apolloServiceEnv,
                        I18N_LOCALES_FUNCTION: "${i18nLocales.name}",
                        CMS_DATA_MANAGER_FUNCTION: "${cmsDataManager.name}",
<<<<<<< HEAD
                        FILES_SETTINGS_FUNCTION: "${filesSettings.name}"
=======
                        SETTINGS_MANAGER_FUNCTION: "${settingsManager.arn}"
>>>>>>> 2fd91eb8
                    }
                }
            }
        },
        cmsDataManager: {
            watch: ["./cms/dataManager/build"],
            build: {
                root: "./cms/dataManager",
                script: "yarn build"
            },
            deploy: {
                component: "@webiny/serverless-function",
                inputs: {
                    description: "CMS Data Manager",
                    region: process.env.AWS_REGION,
                    code: "./cms/dataManager/build",
                    handler: "handler.handler",
                    memory: 512,
                    env: {
                        MONGODB_SERVER: process.env.MONGODB_SERVER,
                        MONGODB_NAME: process.env.MONGODB_NAME,
                        I18N_LOCALES_FUNCTION: "${i18nLocales.name}"
                    }
                }
            }
        },
        api: {
            component: "@webiny/serverless-api-gateway",
            inputs: {
                region: process.env.AWS_REGION,
                description: "Main API Gateway",
                binaryMediaTypes: ["*/*"],
                endpoints: [
                    {
                        path: "/graphql",
                        method: "ANY",
                        function: "${apolloGateway.arn}"
                    },
                    {
                        path: "/files/{path}",
                        method: "ANY",
                        function: "${filesDownload.arn}"
                    },
                    {
                        path: "/cms/{key+}",
                        method: "ANY",
                        function: "${cmsContent.arn}"
                    }
                ]
            }
        },
        cdn: {
            component: "@webiny/serverless-aws-cloudfront",
            inputs: {
                origins: [
                    {
                        url: "${api.url}",
                        pathPatterns: {
                            "/graphql": {
                                ttl: 0,
                                forward: {
                                    headers: ["Accept", "Accept-Language"]
                                },
                                allowedHttpMethods: [
                                    "GET",
                                    "HEAD",
                                    "OPTIONS",
                                    "PUT",
                                    "POST",
                                    "PATCH",
                                    "DELETE"
                                ]
                            },
                            "/files/*": {
                                ttl: 2592000 // 1 month
                            },
                            "/cms*": {
                                ttl: 0,
                                forward: {
                                    headers: ["Accept", "Accept-Language"]
                                },
                                allowedHttpMethods: [
                                    "GET",
                                    "HEAD",
                                    "OPTIONS",
                                    "PUT",
                                    "POST",
                                    "PATCH",
                                    "DELETE"
                                ]
                            }
                        }
                    }
                ]
            }
        }
    }
});<|MERGE_RESOLUTION|>--- conflicted
+++ resolved
@@ -422,11 +422,8 @@
                         ...apolloServiceEnv,
                         I18N_LOCALES_FUNCTION: "${i18nLocales.name}",
                         CMS_DATA_MANAGER_FUNCTION: "${cmsDataManager.name}",
-<<<<<<< HEAD
-                        FILES_SETTINGS_FUNCTION: "${filesSettings.name}"
-=======
+                        FILES_SETTINGS_FUNCTION: "${filesSettings.name}",
                         SETTINGS_MANAGER_FUNCTION: "${settingsManager.arn}"
->>>>>>> 2fd91eb8
                     }
                 }
             }
