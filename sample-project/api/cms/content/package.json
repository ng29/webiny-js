--- conflicted
+++ resolved
@@ -5,15 +5,8 @@
     "build": "webiny run build"
   },
   "dependencies": {
-<<<<<<< HEAD
-    "@webiny/handler": "^4.0.0-beta.1",
-    "@webiny/api-headless-cms": "^4.0.0-beta.1",
-    "@webiny/api-files": "^4.0.0-beta.2",
-    "@webiny/api-settings-manager": "^4.0.0-beta.1"
-=======
     "@webiny/handler": "^4.0.0-beta.0",
     "@webiny/api-headless-cms": "^4.0.0-beta.0",
     "@webiny/api-settings-manager": "^4.0.0-beta.0"
->>>>>>> bf7e5478
   }
 }