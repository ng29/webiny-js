{
  "name": "@webiny/app-template",
  "version": "4.2.0-beta.1",
  "main": "index.js",
  "repository": {
    "type": "git",
    "url": "https://github.com/webiny/webiny-js.git"
  },
  "description": "Package for building Webiny app templates.",
  "contributors": [
    "Pavel Denisjuk <pavel@webiny.com>",
    "Sven Al Hamad <sven@webiny.com>",
    "Adrian Smijulj <adrian@webiny.com>"
  ],
  "license": "MIT",
  "dependencies": {
    "@babel/runtime": "^7.5.5",
<<<<<<< HEAD
    "@webiny/app": "^4.1.1-beta.0",
    "@webiny/react-router": "^4.1.1-beta.0",
    "@webiny/plugins": "^4.1.1-beta.0"
=======
    "@webiny/app": "^4.2.0-beta.1",
    "@webiny/plugins": "^4.2.0-beta.1"
>>>>>>> 089c20b2
  },
  "devDependencies": {
    "@babel/cli": "^7.5.5",
    "@babel/core": "^7.5.5",
    "@babel/plugin-proposal-class-properties": "^7.5.5",
    "@babel/preset-env": "^7.5.5",
    "@babel/preset-react": "^7.0.0",
    "@babel/preset-typescript": "^7.8.3"
  },
  "peerDependencies": {
    "react": "^16.8.6"
  },
  "publishConfig": {
    "access": "public",
    "directory": "dist"
  },
  "scripts": {
    "build": "rimraf ./dist *.tsbuildinfo && babel src -d dist --source-maps --copy-files --extensions \".ts,.tsx\"",
    "watch": "babel src -d dist --source-maps --copy-files --extensions \".ts,.tsx\" --watch",
    "postbuild": "cp package.json LICENSE README.md dist/ && tsc -p tsconfig.build.json"
  },
  "adio": {
    "ignore": {
      "dependencies": []
    }
  }
}<|MERGE_RESOLUTION|>--- conflicted
+++ resolved
@@ -15,14 +15,9 @@
   "license": "MIT",
   "dependencies": {
     "@babel/runtime": "^7.5.5",
-<<<<<<< HEAD
-    "@webiny/app": "^4.1.1-beta.0",
-    "@webiny/react-router": "^4.1.1-beta.0",
-    "@webiny/plugins": "^4.1.1-beta.0"
-=======
     "@webiny/app": "^4.2.0-beta.1",
+    "@webiny/react-router": "^4.2.0-beta.1",
     "@webiny/plugins": "^4.2.0-beta.1"
->>>>>>> 089c20b2
   },
   "devDependencies": {
     "@babel/cli": "^7.5.5",
