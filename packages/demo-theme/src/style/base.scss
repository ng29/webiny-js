--- conflicted
+++ resolved
@@ -10,10 +10,6 @@
 .webiny-cms-page-document{
   background-color: var(--webiny-cms-theme-surface);
   min-height: calc(100vh - 205px);
-<<<<<<< HEAD
-  @include desktop-and-tablet{
-    min-height: calc(100vh - 230px);
-=======
   max-width: 100%;
   overflow-x: hidden;
 
@@ -27,6 +23,5 @@
 img{
   @include mobile{
     max-width: 100%;
->>>>>>> e9295d65
   }
 }