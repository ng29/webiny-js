--- conflicted
+++ resolved
@@ -199,42 +199,6 @@
                                     </div>
                                 ))}
                             </div>
-<<<<<<< HEAD
-                            {form.settings.termsOfServiceMessage.enabled && (
-                                <div>
-                                    <Bind name={"tosAccepted"}>
-                                        {({ onChange, value }) => (
-                                            <>
-                                                <input
-                                                    type={"checkbox"}
-                                                    checked={Boolean(value)}
-                                                    onChange={() => onChange(!value)}
-                                                />
-                                                <I18NValue
-                                                    value={form.settings.termsOfServiceMessage.message}
-                                                />
-                                            </>
-                                        )}
-                                    </Bind>
-                                </div>
-                            )}
-
-                            <div>
-                                <button
-                                    className={
-                                        "webiny-cms-element-button webiny-cms-element-button--primary" +
-                                        (loading ? " webiny-cms-element-button--loading" : "")
-                                    }
-                                    onClick={submit}
-                                    disabled={loading}
-                                >
-                                    <I18NValue
-                                        value={form.settings.submitButtonLabel}
-                                        default="Submit"
-                                    />
-                                </button>
-                            </div>
-=======
 
                             {/* render tos */}
                             {renderTOS(Bind)}
@@ -246,7 +210,6 @@
                                 data.tosAccepted,
                                 form.settings.submitButtonLabel
                             )}
->>>>>>> e01dd075
                         </>
                     )}
                 </div>
