{
  "name": "webiny-app-security",
  "version": "0.0.0-semantically-released",
  "main": "src/index.js",
  "repository": {
    "type": "git",
    "url": "https://github.com/webiny/webiny-js.git"
  },
  "files": [
    "lib/"
  ],
  "author": "Pavel Denisjuk",
  "license": "MIT",
  "dependencies": {
<<<<<<< HEAD
=======
    "invariant": "^2.2.4",
>>>>>>> 11a32b54
    "isomorphic-fetch": "^2.2.1",
    "js-cookie": "^2.2.0",
    "webiny-app": "0.0.0-semantically-released",
    "webiny-app-ui": "0.0.0-semantically-released"
  },
  "devDependencies": {
    "babel-cli": "^6.26.0"
  },
  "scripts": {
    "build": "babel src -d lib --source-maps --copy-files",
    "build:watch": "babel src -d lib --source-maps --copy-files --watch"
  }
}<|MERGE_RESOLUTION|>--- conflicted
+++ resolved
@@ -12,10 +12,7 @@
   "author": "Pavel Denisjuk",
   "license": "MIT",
   "dependencies": {
-<<<<<<< HEAD
-=======
     "invariant": "^2.2.4",
->>>>>>> 11a32b54
     "isomorphic-fetch": "^2.2.1",
     "js-cookie": "^2.2.0",
     "webiny-app": "0.0.0-semantically-released",
