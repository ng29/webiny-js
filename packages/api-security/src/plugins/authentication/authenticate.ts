import { JwtToken } from "./jwtToken";
<<<<<<< HEAD
import { GraphQLContext } from "@webiny/graphql/types";
=======
import { GraphQLContext } from "@webiny/api/types";
import LambdaClient from "aws-sdk/clients/lambda";

const isJwt = (token) => token.split(".").length === 3; // All JWTs are split into 3 parts by two periods
>>>>>>> 52a6b8f9

export default async (context: GraphQLContext) => {
    const { security, event } = context;
    const { headers = {} } = event;
    const authorization = headers["Authorization"] || headers["authorization"] || "";

    if (!authorization) return;

    if (isJwt(authorization)) {
        const token = authorization.replace(/[b|B]earer\s/, "");
        let user = null;
        if (token !== "" && event.httpMethod === "POST") {
            const jwt = new JwtToken({ secret: security.token.secret });
            user = (await jwt.decode(token)).data;

            // Assign token and user to context to be forwarded to ApolloServer
            context.token = token;
            context.user = user;
        }
    } else {
        const token = authorization;

        const Lambda = new LambdaClient({ region: process.env.AWS_REGION });
        const user = JSON.parse(
            (
                await Lambda.invoke({
                    FunctionName: process.env.AUTHENTICATE_BY_PAT_FUNCTION_NAME,
                    Payload: JSON.stringify({ PAT: { token } }),
                }).promise()
            ).Payload as string
        );

        context.token = token;
        context.user = user;
    }
};<|MERGE_RESOLUTION|>--- conflicted
+++ resolved
@@ -1,12 +1,8 @@
 import { JwtToken } from "./jwtToken";
-<<<<<<< HEAD
 import { GraphQLContext } from "@webiny/graphql/types";
-=======
-import { GraphQLContext } from "@webiny/api/types";
 import LambdaClient from "aws-sdk/clients/lambda";
 
 const isJwt = (token) => token.split(".").length === 3; // All JWTs are split into 3 parts by two periods
->>>>>>> 52a6b8f9
 
 export default async (context: GraphQLContext) => {
     const { security, event } = context;
