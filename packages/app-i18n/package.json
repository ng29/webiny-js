{
  "name": "@webiny/app-i18n",
  "version": "4.0.0-beta.3",
  "main": "index.js",
  "repository": {
    "type": "git",
    "url": "https://github.com/webiny/webiny-js.git"
  },
  "contributors": [
    "Pavel Denisjuk <pavel@webiny.com>",
    "Sven Al Hamad <sven@webiny.com>",
    "Adrian Smijulj <adrian@webiny.com>"
  ],
  "license": "MIT",
  "dependencies": {
    "@babel/runtime": "^7.5.5",
    "@emotion/styled": "^10.0.17",
    "@webiny/app": "^4.0.0-beta.2",
    "@webiny/app-admin": "^4.0.0-beta.2",
    "@webiny/app-security": "^4.0.0-beta.2",
    "@webiny/form": "^4.0.0-beta.1",
    "@webiny/plugins": "^4.0.0-beta.1",
    "@webiny/react-router": "^4.0.0-beta.1",
    "@webiny/ui": "^4.0.0-beta.2",
    "@webiny/validation": "^4.0.0-beta.1",
    "classnames": "^2.2.6",
    "downshift": "^5.4.2",
    "emotion": "10.0.17",
    "graphql-tag": "^2.10.1",
    "is-hotkey": "^0.1.3",
    "lodash.clonedeep": "^4.5.0",
    "lodash.get": "^4.4.2",
    "react-apollo": "^3.1.3",
    "react-helmet": "^5.2.0",
<<<<<<< HEAD
    "slate": "^0.42.2",
    "slate-react": "^0.19.3",
    "react-hotkeyz": "^1.0.4"
=======
    "slate": "^0.58.1",
    "slate-react": "^0.58.2"
>>>>>>> 2473ef66
  },
  "devDependencies": {
    "@babel/cli": "^7.5.5",
    "@babel/core": "^7.5.5",
    "@babel/preset-env": "^7.5.5",
    "@babel/preset-react": "^7.0.0",
    "@babel/preset-typescript": "^7.8.3",
    "babel-plugin-emotion": "^9.2.8",
    "babel-plugin-named-asset-import": "^1.0.0-next.3e165448"
  },
  "peerDependencies": {
    "react": "^16.8.6",
    "react-dom": "^16.8.6"
  },
  "publishConfig": {
    "access": "public",
    "directory": "dist"
  },
  "scripts": {
    "build": "rimraf ./dist *.tsbuildinfo && babel src -d dist --source-maps --copy-files --extensions \".ts,.tsx\"",
    "watch": "babel src -d dist --source-maps --copy-files --extensions \".ts,.tsx\" --watch",
    "postbuild": "cp package.json LICENSE README.md dist/ && tsc -p tsconfig.build.json",
    "prepublishOnly": "yarn build"
  },
  "svgo": {
    "plugins": {
      "removeViewBox": false
    }
  },
  "gitHead": "1c3e8fd44a71306cb449c653725d5d34a9a90e36"
}<|MERGE_RESOLUTION|>--- conflicted
+++ resolved
@@ -32,14 +32,9 @@
     "lodash.get": "^4.4.2",
     "react-apollo": "^3.1.3",
     "react-helmet": "^5.2.0",
-<<<<<<< HEAD
-    "slate": "^0.42.2",
-    "slate-react": "^0.19.3",
-    "react-hotkeyz": "^1.0.4"
-=======
+    "react-hotkeyz": "^1.0.4",
     "slate": "^0.58.1",
     "slate-react": "^0.58.2"
->>>>>>> 2473ef66
   },
   "devDependencies": {
     "@babel/cli": "^7.5.5",
