//@flow
import React from "react";
import styled from "react-emotion";
import Element from "webiny-app-cms/render/components/Element";
import {
    ElementStyle,
    getElementStyleProps,
    getElementAttributeProps
} from "webiny-app-cms/render/components/ElementStyle";
import type { ElementType } from "webiny-app-cms/types";
import ElementAnimation from "webiny-app-cms/render/components/ElementAnimation";

const ColumnContainer = styled("div")({
    position: "relative",
    display: "flex"
});

<<<<<<< HEAD
const Row = ({ element }: ElementType) => {
    return (
        <ElementStyle className={"webiny-cms-layout-row"} {...getElementStyleProps(element)}>
            {element.elements.map(element =>
                element.data ? <Element key={element.id} element={element} /> : null
            )}
        </ElementStyle>
=======
const innerElement = css({
    position: "relative",
    display: "flex",
    flex: "1 100%",
    boxSizing: "border-box",
    "&:hover": {
        ".resize-handle": {
            display: "block !important"
        }
    }
});

const Row = ({ element }: { element: ElementType }) => {
    return (
        <ElementAnimation>
            <ElementStyle
                {...getElementStyleProps(element)}
                {...getElementAttributeProps(element)}
                style={{ zIndex: 20, position: "relative" }}
            >
                <div className={innerElement}>
                    {element.elements.map(element =>
                        element.data ? (
                            <ColumnContainer
                                key={element.id}
                                style={{ width: (element.data.width || 100) + "%" }}
                            >
                                <Element element={element} />
                            </ColumnContainer>
                        ) : null
                    )}
                </div>
            </ElementStyle>
        </ElementAnimation>
>>>>>>> d7aff325
    );
};

export default Row;<|MERGE_RESOLUTION|>--- conflicted
+++ resolved
@@ -15,50 +15,15 @@
     display: "flex"
 });
 
-<<<<<<< HEAD
-const Row = ({ element }: ElementType) => {
-    return (
-        <ElementStyle className={"webiny-cms-layout-row"} {...getElementStyleProps(element)}>
-            {element.elements.map(element =>
-                element.data ? <Element key={element.id} element={element} /> : null
-            )}
-        </ElementStyle>
-=======
-const innerElement = css({
-    position: "relative",
-    display: "flex",
-    flex: "1 100%",
-    boxSizing: "border-box",
-    "&:hover": {
-        ".resize-handle": {
-            display: "block !important"
-        }
-    }
-});
-
 const Row = ({ element }: { element: ElementType }) => {
     return (
         <ElementAnimation>
-            <ElementStyle
-                {...getElementStyleProps(element)}
-                {...getElementAttributeProps(element)}
-                style={{ zIndex: 20, position: "relative" }}
-            >
-                <div className={innerElement}>
-                    {element.elements.map(element =>
-                        element.data ? (
-                            <ColumnContainer
-                                key={element.id}
-                                style={{ width: (element.data.width || 100) + "%" }}
-                            >
-                                <Element element={element} />
-                            </ColumnContainer>
-                        ) : null
-                    )}
-                </div>
+            <ElementStyle className={"webiny-cms-layout-row"} {...getElementAttributeProps(element)} {...getElementStyleProps(element)}>
+                {element.elements.map(element =>
+                    element.data ? <Element key={element.id} element={element} /> : null
+                )}
             </ElementStyle>
         </ElementAnimation>
->>>>>>> d7aff325
     );
 };
 
