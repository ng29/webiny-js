--- conflicted
+++ resolved
@@ -1,14 +1,8 @@
 // @flow
 import { hot } from "react-hot-loader";
 import React from "react";
-<<<<<<< HEAD
 import { Webiny, Router } from "webiny-app";
-=======
-import { Provider as StateProvider } from "react-redux";
-import { app } from "webiny-app";
-import { AppConfig } from "webiny-app/config";
-import { router, Router } from "webiny-app/router";
->>>>>>> b8382443
+import { addPlugin } from "webiny-app/plugins";
 import { app as adminApp, Theme as AdminTheme } from "webiny-app-admin";
 //import { app as cmsApp } from "webiny-app-cms/admin";
 import { Theme as CmsTheme } from "webiny-app-cms/theme";
@@ -17,14 +11,15 @@
 import Login from "webiny-app-admin/views/Login";
 import "./App.scss";
 import imagePlugin from "./plugins/imagePlugin";
-import defaultWithFileUploadPlugin from "./plugins/withFileUploadPlugin";
-import { addPlugin } from "webiny-app/plugins";
+import fileUploadPlugin from "./plugins/withFileUploadPlugin";
+
+addPlugin(imagePlugin);
+addPlugin(fileUploadPlugin);
 
 // Initialize apps
 adminApp();
 //cmsApp();
 
-<<<<<<< HEAD
 const App = ({ config }) => {
     return (
         <Webiny config={config}>
@@ -41,40 +36,6 @@
                 </CmsTheme>
             )}
         </Webiny>
-=======
-if (!app.initialized) {
-    app.configure(config);
-    app.use(adminApp());
-    app.use(cmsApp());
-
-    app.use((params, next) => {
-        router.addRoute({
-            name: "Fallback",
-            path: "*",
-            render() {
-                return <span>Sorry, no route was matched!</span>;
-            }
-        });
-
-        next();
-    });
-
-    addPlugin(imagePlugin);
-    addPlugin(defaultWithFileUploadPlugin);
-}
-
-const App = ({ store }) => {
-    return (
-        <AppConfig config={config()}>
-            <StateProvider store={store}>
-                <CmsTheme theme={myTheme}>
-                    <AdminTheme>
-                        <Router router={router} />
-                    </AdminTheme>
-                </CmsTheme>
-            </StateProvider>
-        </AppConfig>
->>>>>>> b8382443
     );
 };
 
