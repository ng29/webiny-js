--- conflicted
+++ resolved
@@ -1,10 +1,13 @@
-import { ListResponse } from "@webiny/graphql";
+import { ListResponse, requiresTotalCount } from "@webiny/graphql";
+import { GraphQLResolveInfo } from "graphql";
 
-export const listPublishedPages = async ({ context, args }) => {
+export const listPublishedPages = async params => {
+    const { context, args, info = null } = params;
     const { PbCategory, PbPage } = context.models;
 
     const {
         search,
+        limit = 10,
         category = null,
         parent = null,
         id = null,
@@ -12,13 +15,9 @@
         sort = null,
         tags = null,
         tagsRule = null,
-<<<<<<< HEAD
-        limit = 10,
+        preview = false,
         after,
         before
-=======
-        preview = false
->>>>>>> a467f2bd
     } = args;
 
     let baseFilters: any = [{ published: true, deleted: false }];
@@ -74,10 +73,17 @@
         }
     }
 
-    return PbPage.find({ query: { $and: baseFilters }, sort, limit, after, before });
+    return PbPage.find({
+        query: { $and: baseFilters },
+        sort,
+        limit,
+        after,
+        before,
+        totalCount: info ? requiresTotalCount(info) : false
+    });
 };
 
-export default async (root: any, args: Object, context: Object) => {
-    const list = await listPublishedPages({ args, context });
+export default async (root: any, args: Object, context: Object, info: GraphQLResolveInfo) => {
+    const list = await listPublishedPages({ args, context, info });
     return new ListResponse(list, list.getMeta());
 };