--- conflicted
+++ resolved
@@ -95,7 +95,6 @@
         input PbCreatePageInput {
             category: ID!
         }
-<<<<<<< HEAD
 
         # Response types
         type PbPageListMeta {
@@ -109,9 +108,7 @@
             nextPage: Int
         }
 
-=======
-        
->>>>>>> f3d3f863
+
         type PbPageDeleteResponse {
             data: Boolean
             error: PbError
@@ -199,17 +196,10 @@
                 after: String
                 before: String
             ): PbPageListResponse
-<<<<<<< HEAD
-
-            listElements(perPage: Int): PbElementListResponse
+
+            listElements(limit: Int): PbElementListResponse
 
             # Returns existing tags based on given search term.
-=======
-            
-            listElements(limit: Int): PbElementListResponse
-            
-            # Returns existing tags based on given search term.        
->>>>>>> f3d3f863
             searchTags(query: String!): PbSearchTagsResponse
 
             oembedData(
