import React from "react";
import { pick } from "lodash";
import { SplitView, LeftPanel, RightPanel } from "@webiny/app-admin/components/SplitView";
import { FloatingActionButton } from "@webiny/app-admin/components/FloatingActionButton";
import UsersDataList from "./UsersDataList";
import UsersForm from "./UsersForm";
import { CREATE_USER, DELETE_USER, READ_USER, LIST_USERS, UPDATE_USER } from "./graphql";
import { CrudProvider } from "@webiny/app-admin/contexts/Crud";

// TODO: missing "avatar" field.
const variables = data => {
    return {
        data: {
<<<<<<< HEAD
            ...pick(data, ["email", "password", "firstName", "lastName", "avatar"]),
=======
            ...pick(data, ["email", "password", "firstName", "lastName", /*"avatar",*/ "enabled"]),
>>>>>>> 0f971f53
            roles: (data.roles || []).map(x => x.id),
            groups: (data.groups || []).map(x => x.id)
        }
    };
};

const Users = () => {
    return (
        <CrudProvider
            delete={DELETE_USER}
            read={READ_USER}
            create={{ mutation: CREATE_USER, variables }}
            update={{ mutation: UPDATE_USER, variables }}
            list={{
                query: LIST_USERS,
                variables: { sort: { savedOn: -1 } }
            }}
        >
            {({ actions }) => (
                <>
                    <SplitView>
                        <LeftPanel>
                            <UsersDataList />
                        </LeftPanel>
                        <RightPanel>
                            <UsersForm/>
                        </RightPanel>
                    </SplitView>
                    <FloatingActionButton onClick={actions.resetForm} />
                </>
            )}
        </CrudProvider>
    );
};

export default Users;<|MERGE_RESOLUTION|>--- conflicted
+++ resolved
@@ -11,11 +11,7 @@
 const variables = data => {
     return {
         data: {
-<<<<<<< HEAD
-            ...pick(data, ["email", "password", "firstName", "lastName", "avatar"]),
-=======
             ...pick(data, ["email", "password", "firstName", "lastName", /*"avatar",*/ "enabled"]),
->>>>>>> 0f971f53
             roles: (data.roles || []).map(x => x.id),
             groups: (data.groups || []).map(x => x.id)
         }
@@ -41,7 +37,7 @@
                             <UsersDataList />
                         </LeftPanel>
                         <RightPanel>
-                            <UsersForm/>
+                            <UsersForm />
                         </RightPanel>
                     </SplitView>
                     <FloatingActionButton onClick={actions.resetForm} />
