<<<<<<< HEAD
import { GraphQLContextPlugin, GraphQLSchemaPlugin } from "@webiny/api/types";
import merge from "lodash.merge";
import { i18nFieldType } from "./graphqlTypes/i18nFieldType";
import { i18nFieldInput } from "./graphqlTypes/i18nFieldInput";
import gql from "graphql-tag";
import { hasScope } from "@webiny/api-security";
import { generateSchemaPlugins } from "./schema/schemaPlugins";
import { TypeValueEmitter } from "./utils/TypeValueEmitter";
import contentModelGroup from "./graphql/contentModelGroup";
import cmsEnvironment from "./graphql/cmsEnvironment";

=======
import { GraphQLSchemaPlugin } from "@webiny/api/types";
>>>>>>> 14af4c7f
import {
    resolveCreate,
    resolveDelete,
    resolveGet,
    resolveList,
    resolveUpdate,
    emptyResolver
} from "@webiny/commodo-graphql";
<<<<<<< HEAD
=======
import gql from "graphql-tag";
import { hasScope } from "@webiny/api-security";
import { CmsGraphQLContext } from "@webiny/api-headless-cms/types";
import { generateSchemaPlugins } from "./schema/schemaPlugins";
import { i18nFieldType } from "./graphqlTypes/i18nFieldType";
import { i18nFieldInput } from "./graphqlTypes/i18nFieldInput";
>>>>>>> 14af4c7f

const contentModelFetcher = ctx => ctx.models.CmsContentModel;

const getMutations = type => {
    if (type === "manage") {
        return `
            createContentModel(data: CmsContentModelInput!): CmsContentModelResponse
            updateContentModel(
                id: ID!
                data: CmsContentModelInput!
            ): CmsContentModelResponse

            deleteContentModel(id: ID!): CmsDeleteResponse
        `;
    }

    return "_empty: String";
};

const getMutationResolvers = type => {
    if (type === "manage") {
        return {
            createContentModel: resolveCreate(contentModelFetcher),
            updateContentModel: resolveUpdate(contentModelFetcher),
            deleteContentModel: resolveDelete(contentModelFetcher)
        };
    }

    return {
        _empty: emptyResolver
    };
};

export default ({ type }) => [
    {
        name: "graphql-schema-headless",
        type: "graphql-schema",
        prepare({ context }) {
            return generateSchemaPlugins({ context });
        },
        schema: {
            typeDefs: gql`
                ${i18nFieldType("CmsString", "String")}
                ${i18nFieldInput("CmsString", "String")}

                type SecurityUser {
                    id: ID
                    firstName: String
                    lastName: String
                }

                input CmsSearchInput {
                    query: String
                    fields: [String]
                    operator: String
                }

                type CmsError {
                    code: String
                    message: String
                    data: JSON
                }

                type CmsListMeta {
                    totalCount: Int
                    totalPages: Int
                    page: Int
                    perPage: Int
                    from: Int
                    to: Int
                    previousPage: Int
                    nextPage: Int
                }

                type CmsDeleteResponse {
                    data: Boolean
                    error: CmsError
                }

                type CmsContentModel {
                    id: ID
                    title: String
                    modelId: String
                    group: CmsContentModelGroup
                    savedOn: DateTime
                    description: String
                    createdOn: DateTime
                    createdBy: SecurityUser
                    fields: [CmsContentModelField]
                    layout: [[ID]]
                }

                input CmsContentModelInput {
                    title: String
                    modelId: String
                    group: ID
                    description: String
                    fields: [CmsContentModelFieldInput]
                    layout: [[ID]]
                }

                input CmsFieldValidationInput {
                    name: String!
                    message: CmsStringInput
                    settings: JSON
                }

                type CmsFieldValidation {
                    name: String!
                    message: CmsString
                    settings: JSON
                }

                type CmsFieldOptions {
                    label: CmsString
                    value: String
                }

                input CmsFieldOptionsInput {
                    label: CmsStringInput
                    value: String
                }

                type CmsContentModelField {
                    _id: String
                    label: CmsString
                    placeholderText: CmsString
                    helpText: CmsString
                    fieldId: String
                    type: String
                    name: String
                    localization: Boolean
                    unique: Boolean
                    validation: [CmsFieldValidation]
                    settings: JSON
                    options: [CmsFieldOptions]
                }

                input CmsContentModelFieldInput {
                    _id: String
                    label: CmsStringInput
                    placeholderText: CmsStringInput
                    helpText: CmsStringInput
                    fieldId: String
                    type: String
                    name: String
                    localization: Boolean
                    unique: Boolean
                    validation: [CmsFieldValidationInput]
                    settings: JSON
                    options: [CmsFieldOptionsInput]
                }

                type CmsContentModelListResponse {
                    data: [CmsContentModel]
                    meta: CmsListMeta
                    error: CmsError
                }

                type CmsContentModelResponse {
                    data: CmsContentModel
                    error: CmsError
                }

                extend type Query {
                    getContentModel(id: ID, where: JSON, sort: String): CmsContentModelResponse

                    listContentModels(
                        page: Int
                        perPage: Int
                        where: JSON
                        sort: JSON
                    ): CmsContentModelListResponse
                }

                extend type Mutation {
                    ${getMutations(type)}
                }

                ${contentModelGroup.typeDefs}
                ${cmsEnvironment.typeDefs}
            `,
<<<<<<< HEAD
            resolvers: merge(
                {
                    CmsContentModel: {
                        createdBy(contentModel) {
                            return { __typename: "SecurityUser", id: contentModel.createdBy };
                        }
                    },
                    Query: {
                        cmsManage: {
                            resolve: (parent, args, context) => {
                                context.cms.manage = true;
                                return {};
                            }
                        },
                        cmsRead: {
                            resolve: (parent, args, context) => {
                                /**
                                 * Create emitter for resolved values.
                                 * It is used in model field plugins to access values from sibling resolvers.
                                 */
                                context.resolvedValues = new TypeValueEmitter();
                                return {};
                            }
                        }
                    },
                    Mutation: {
                        cmsManage: emptyResolver
                    },
                    CmsManageQuery: {
                        getContentModel: resolveGet(contentModelFetcher),
                        listContentModels: resolveList(contentModelFetcher)
                    },
                    CmsManageMutation: {
                        createContentModel: resolveCreate(contentModelFetcher),
                        updateContentModel: resolveUpdate(contentModelFetcher),
                        deleteContentModel: resolveDelete(contentModelFetcher)
                    }
                },
                contentModelGroup.resolvers,
                cmsEnvironment.resolvers,
            )
        },
        security: merge(
            {
                shield: {
                    CmsManageQuery: {
                        getContentModel: hasScope("cms:contentModel:crud"),
                        listContentModels: hasScope("cms:contentModel:crud")
                    }
                }
            },
            contentModelGroup.security,
            cmsEnvironment.security
        )
    } as GraphQLSchemaPlugin,
    {
        name: "graphql-context-cms-context",
        type: "graphql-context",
        apply(context) {
            context.cms = context.cms || {};
        }
    } as GraphQLContextPlugin
=======
            resolvers: {
                Query: {
                    getContentModel: resolveGet(contentModelFetcher),
                    listContentModels: resolveList(contentModelFetcher)
                },
                Mutation: getMutationResolvers(type)
            }
        },
        security: {
            shield: {
                Query: {
                    getContentModel: hasScope("cms:contentModel:crud"),
                    listContentModels: hasScope("cms:contentModel:crud")
                }
            }
        }
    } as GraphQLSchemaPlugin<CmsGraphQLContext>
>>>>>>> 14af4c7f
];<|MERGE_RESOLUTION|>--- conflicted
+++ resolved
@@ -1,18 +1,4 @@
-<<<<<<< HEAD
-import { GraphQLContextPlugin, GraphQLSchemaPlugin } from "@webiny/api/types";
-import merge from "lodash.merge";
-import { i18nFieldType } from "./graphqlTypes/i18nFieldType";
-import { i18nFieldInput } from "./graphqlTypes/i18nFieldInput";
-import gql from "graphql-tag";
-import { hasScope } from "@webiny/api-security";
-import { generateSchemaPlugins } from "./schema/schemaPlugins";
-import { TypeValueEmitter } from "./utils/TypeValueEmitter";
-import contentModelGroup from "./graphql/contentModelGroup";
-import cmsEnvironment from "./graphql/cmsEnvironment";
-
-=======
 import { GraphQLSchemaPlugin } from "@webiny/api/types";
->>>>>>> 14af4c7f
 import {
     resolveCreate,
     resolveDelete,
@@ -21,15 +7,12 @@
     resolveUpdate,
     emptyResolver
 } from "@webiny/commodo-graphql";
-<<<<<<< HEAD
-=======
 import gql from "graphql-tag";
 import { hasScope } from "@webiny/api-security";
 import { CmsGraphQLContext } from "@webiny/api-headless-cms/types";
 import { generateSchemaPlugins } from "./schema/schemaPlugins";
 import { i18nFieldType } from "./graphqlTypes/i18nFieldType";
 import { i18nFieldInput } from "./graphqlTypes/i18nFieldInput";
->>>>>>> 14af4c7f
 
 const contentModelFetcher = ctx => ctx.models.CmsContentModel;
 
@@ -81,12 +64,6 @@
                     lastName: String
                 }
 
-                input CmsSearchInput {
-                    query: String
-                    fields: [String]
-                    operator: String
-                }
-
                 type CmsError {
                     code: String
                     message: String
@@ -113,22 +90,17 @@
                     id: ID
                     title: String
                     modelId: String
-                    group: CmsContentModelGroup
-                    savedOn: DateTime
                     description: String
                     createdOn: DateTime
                     createdBy: SecurityUser
                     fields: [CmsContentModelField]
-                    layout: [[ID]]
                 }
 
                 input CmsContentModelInput {
                     title: String
                     modelId: String
-                    group: ID
                     description: String
                     fields: [CmsContentModelFieldInput]
-                    layout: [[ID]]
                 }
 
                 input CmsFieldValidationInput {
@@ -143,44 +115,26 @@
                     settings: JSON
                 }
 
-                type CmsFieldOptions {
-                    label: CmsString
-                    value: String
-                }
-
-                input CmsFieldOptionsInput {
-                    label: CmsStringInput
-                    value: String
-                }
-
                 type CmsContentModelField {
                     _id: String
                     label: CmsString
-                    placeholderText: CmsString
-                    helpText: CmsString
                     fieldId: String
                     type: String
-                    name: String
                     localization: Boolean
                     unique: Boolean
                     validation: [CmsFieldValidation]
                     settings: JSON
-                    options: [CmsFieldOptions]
                 }
 
                 input CmsContentModelFieldInput {
                     _id: String
                     label: CmsStringInput
-                    placeholderText: CmsStringInput
-                    helpText: CmsStringInput
                     fieldId: String
                     type: String
-                    name: String
                     localization: Boolean
                     unique: Boolean
                     validation: [CmsFieldValidationInput]
                     settings: JSON
-                    options: [CmsFieldOptionsInput]
                 }
 
                 type CmsContentModelListResponse {
@@ -208,74 +162,7 @@
                 extend type Mutation {
                     ${getMutations(type)}
                 }
-
-                ${contentModelGroup.typeDefs}
-                ${cmsEnvironment.typeDefs}
             `,
-<<<<<<< HEAD
-            resolvers: merge(
-                {
-                    CmsContentModel: {
-                        createdBy(contentModel) {
-                            return { __typename: "SecurityUser", id: contentModel.createdBy };
-                        }
-                    },
-                    Query: {
-                        cmsManage: {
-                            resolve: (parent, args, context) => {
-                                context.cms.manage = true;
-                                return {};
-                            }
-                        },
-                        cmsRead: {
-                            resolve: (parent, args, context) => {
-                                /**
-                                 * Create emitter for resolved values.
-                                 * It is used in model field plugins to access values from sibling resolvers.
-                                 */
-                                context.resolvedValues = new TypeValueEmitter();
-                                return {};
-                            }
-                        }
-                    },
-                    Mutation: {
-                        cmsManage: emptyResolver
-                    },
-                    CmsManageQuery: {
-                        getContentModel: resolveGet(contentModelFetcher),
-                        listContentModels: resolveList(contentModelFetcher)
-                    },
-                    CmsManageMutation: {
-                        createContentModel: resolveCreate(contentModelFetcher),
-                        updateContentModel: resolveUpdate(contentModelFetcher),
-                        deleteContentModel: resolveDelete(contentModelFetcher)
-                    }
-                },
-                contentModelGroup.resolvers,
-                cmsEnvironment.resolvers,
-            )
-        },
-        security: merge(
-            {
-                shield: {
-                    CmsManageQuery: {
-                        getContentModel: hasScope("cms:contentModel:crud"),
-                        listContentModels: hasScope("cms:contentModel:crud")
-                    }
-                }
-            },
-            contentModelGroup.security,
-            cmsEnvironment.security
-        )
-    } as GraphQLSchemaPlugin,
-    {
-        name: "graphql-context-cms-context",
-        type: "graphql-context",
-        apply(context) {
-            context.cms = context.cms || {};
-        }
-    } as GraphQLContextPlugin
-=======
             resolvers: {
                 Query: {
                     getContentModel: resolveGet(contentModelFetcher),
@@ -293,5 +180,4 @@
             }
         }
     } as GraphQLSchemaPlugin<CmsGraphQLContext>
->>>>>>> 14af4c7f
 ];