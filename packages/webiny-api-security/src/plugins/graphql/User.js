import {
    resolveCreate,
    resolveDelete,
    resolveGet,
    resolveList,
    resolveUpdate
} from "webiny-api/graphql";

import resolveLoginSecurityUser from "./userResolvers/loginUser";
import resolveLoginUsingToken from "./userResolvers/loginUsingToken";
import resolveGetCurrentSecurityUser from "./userResolvers/getCurrentUser";
import resolveUpdateCurrentSecurityUser from "./userResolvers/updateCurrentUser";
import resolveGetCurrentSecurityUserSettings from "./userResolvers/getCurrentUserSettings";
import resolveUpdateCurrentSecurityUserSettings from "./userResolvers/updateCurrentUserSettings";

const userFetcher = ctx => ctx.getEntity("SecurityUser");
const userSettingsFetcher = ctx => ctx.getEntity("SecurityUserSettings");

export default {
<<<<<<< HEAD
    typeDefs: /* GraphQL */ `
        type SecurityUserLogin {
            token: String
            expiresOn: Int
            user: SecurityUser
        }

        type SecurityUserAccess {
            scopes: [String]
            roles: [String]
            fullAccess: Boolean
        }
=======
    typeDefs: () => [
        Role.typeDefs,
        Group.typeDefs,
        /* GraphQL */ `
            type UserLogin {
                token: String
                expiresOn: Int
                user: User
            }
>>>>>>> 1168a56c

        extend type File @key(fields: "id") {
            id: ID @external
        }

        type SecurityUser @key(fields: "id") {
            id: ID
            email: String
            firstName: String
            lastName: String
            fullName: String
            gravatar: String
            avatar: File
            enabled: Boolean
            groups: [SecurityGroup]
            roles: [SecurityRole]
            scopes: [String]
            access: SecurityUserAccess
            createdOn: DateTime
        }

        # Contains user settings by specific key, ex: search-filters.
        type SecurityUserSettings {
            key: String
            data: JSON
        }

        # This input type is used by administrators to update other user's accounts
        input SecurityUserInput {
            email: String
            password: String
            firstName: String
            lastName: String
            #avatar: FileInput
            enabled: Boolean
            groups: [ID]
            roles: [ID]
        }

        # This input type is used by the user who is updating his own account
        input CurrentSecurityUserInput {
            email: String
            firstName: String
            lastName: String
            #avatar: FileInput
            password: String
        }

        type SecurityUserResponse {
            data: SecurityUser
            error: SecurityUserError
        }

        input SecurityUserSearchInput {
            query: String
            fields: [String]
            operator: String
        }

        type SecurityUserListMeta {
            totalCount: Int
            totalPages: Int
            page: Int
            perPage: Int
            from: Int
            to: Int
            previousPage: Int
            nextPage: Int
        }

        type SecurityUserError {
            code: String
            message: String
            data: JSON
        }

        type SecurityUserDeleteResponse {
            data: Boolean
            error: SecurityUserError
        }

        type SecurityUserListResponse {
            data: [SecurityUser]
            meta: SecurityUserListMeta
            error: SecurityUserError
        }

        type SecurityUserLoginResponse {
            data: SecurityUserLogin
            error: SecurityUserError
        }

        extend type SecurityQuery {
            "Get current user"
            getCurrentUser: SecurityUserResponse

            "Get settings of current user"
            getCurrentUserSettings(key: String!): JSON

            "Get a single user by id or specific search criteria"
            getUser(id: ID, where: JSON, sort: String): SecurityUserResponse

            "Get a list of users"
            listUsers(
                page: Int
                perPage: Int
                where: JSON
                sort: JSON
                search: SecurityUserSearchInput
            ): SecurityUserListResponse
        }

        extend type SecurityMutation {
            "Login user"
            loginUser(username: String!, password: String!, remember: Boolean): SecurityUserLoginResponse

            "Login user using token"
            loginUsingToken(token: String!): SecurityUserLoginResponse

            "Update current user"
            updateCurrentUser(data: CurrentSecurityUserInput!): SecurityUserResponse

            "Update settings of current user"
            updateCurrentUserSettings(key: String!, data: JSON!): JSON

            createUser(data: SecurityUserInput!): SecurityUserResponse

            updateUser(id: ID!, data: SecurityUserInput!): SecurityUserResponse

            deleteUser(id: ID!): SecurityUserDeleteResponse
        }
    `,
    resolvers: {
        SecurityUser: {
            __resolveReference(reference, context) {
                return userFetcher(context).findById(reference.id);
            }
        },
        SecurityQuery: {
            getCurrentUser: resolveGetCurrentSecurityUser(userFetcher),
            getCurrentUserSettings: resolveGetCurrentSecurityUserSettings(userSettingsFetcher),
            getUser: resolveGet(userFetcher),
            listUsers: resolveList(userFetcher)
        },
        SecurityMutation: {
            loginUser: resolveLoginSecurityUser(userFetcher),
            loginUsingToken: resolveLoginUsingToken(userFetcher),
            updateCurrentUser: resolveUpdateCurrentSecurityUser(userFetcher),
            updateCurrentUserSettings: resolveUpdateCurrentSecurityUserSettings(userSettingsFetcher),
            createUser: resolveCreate(userFetcher),
            updateUser: resolveUpdate(userFetcher),
            deleteUser: resolveDelete(userFetcher)
        }
    }
};<|MERGE_RESOLUTION|>--- conflicted
+++ resolved
@@ -17,7 +17,6 @@
 const userSettingsFetcher = ctx => ctx.getEntity("SecurityUserSettings");
 
 export default {
-<<<<<<< HEAD
     typeDefs: /* GraphQL */ `
         type SecurityUserLogin {
             token: String
@@ -30,22 +29,11 @@
             roles: [String]
             fullAccess: Boolean
         }
-=======
-    typeDefs: () => [
-        Role.typeDefs,
-        Group.typeDefs,
-        /* GraphQL */ `
-            type UserLogin {
-                token: String
-                expiresOn: Int
-                user: User
-            }
->>>>>>> 1168a56c
 
         extend type File @key(fields: "id") {
             id: ID @external
         }
-
+        
         type SecurityUser @key(fields: "id") {
             id: ID
             email: String
@@ -74,7 +62,7 @@
             password: String
             firstName: String
             lastName: String
-            #avatar: FileInput
+            avatar: RefInput
             enabled: Boolean
             groups: [ID]
             roles: [ID]
@@ -85,7 +73,7 @@
             email: String
             firstName: String
             lastName: String
-            #avatar: FileInput
+            avatar: RefInput
             password: String
         }
 
@@ -155,7 +143,11 @@
 
         extend type SecurityMutation {
             "Login user"
-            loginUser(username: String!, password: String!, remember: Boolean): SecurityUserLoginResponse
+            loginUser(
+                username: String!
+                password: String!
+                remember: Boolean
+            ): SecurityUserLoginResponse
 
             "Login user using token"
             loginUsingToken(token: String!): SecurityUserLoginResponse
@@ -177,6 +169,9 @@
         SecurityUser: {
             __resolveReference(reference, context) {
                 return userFetcher(context).findById(reference.id);
+            },
+            avatar(user) {
+                return { __typename: "File", id: user.avatar };
             }
         },
         SecurityQuery: {
@@ -189,7 +184,9 @@
             loginUser: resolveLoginSecurityUser(userFetcher),
             loginUsingToken: resolveLoginUsingToken(userFetcher),
             updateCurrentUser: resolveUpdateCurrentSecurityUser(userFetcher),
-            updateCurrentUserSettings: resolveUpdateCurrentSecurityUserSettings(userSettingsFetcher),
+            updateCurrentUserSettings: resolveUpdateCurrentSecurityUserSettings(
+                userSettingsFetcher
+            ),
             createUser: resolveCreate(userFetcher),
             updateUser: resolveUpdate(userFetcher),
             deleteUser: resolveDelete(userFetcher)
