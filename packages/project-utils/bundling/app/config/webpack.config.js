"use strict";

const fs = require("fs");
const path = require("path");
const webpack = require("webpack");
const resolve = require("resolve");
const PnpWebpackPlugin = require("pnp-webpack-plugin");
const HtmlWebpackPlugin = require("html-webpack-plugin");
const CaseSensitivePathsPlugin = require("case-sensitive-paths-webpack-plugin");
const InlineChunkHtmlPlugin = require("react-dev-utils/InlineChunkHtmlPlugin");
const TerserPlugin = require("terser-webpack-plugin");
const MiniCssExtractPlugin = require("mini-css-extract-plugin");
const OptimizeCSSAssetsPlugin = require("optimize-css-assets-webpack-plugin");
const safePostCssParser = require("postcss-safe-parser");
const ManifestPlugin = require("webpack-manifest-plugin");
const InterpolateHtmlPlugin = require("react-dev-utils/InterpolateHtmlPlugin");
const WatchMissingNodeModulesPlugin = require("react-dev-utils/WatchMissingNodeModulesPlugin");
const getCSSModuleLocalIdent = require("react-dev-utils/getCSSModuleLocalIdent");
const getClientEnvironment = require("./env");
const ModuleNotFoundPlugin = require("react-dev-utils/ModuleNotFoundPlugin");
const ForkTsCheckerWebpackPlugin = require("react-dev-utils/ForkTsCheckerWebpackPlugin");
const typescriptFormatter = require("react-dev-utils/typescriptFormatter");
const WebpackBar = require("webpackbar");
const postcssNormalize = require("postcss-normalize");

const materialNodeModules = require.resolve("@material/base/package.json").split("@material")[0];
const sassIncludePaths = [
    path.resolve("./src"),
    path.resolve("./node_modules"),
    materialNodeModules
];

if (typeof process.env["GENERATE_SOURCEMAP"] === "undefined") {
    process.env.GENERATE_SOURCEMAP = "false";
}

// Source maps are resource heavy and can cause out of memory issue for large source files.
const shouldUseSourceMap = process.env.GENERATE_SOURCEMAP !== "false";
// Some apps do not need the benefits of saving a web request, so not inlining the chunk
// makes for a smoother build process.
const shouldInlineRuntimeChunk = process.env.INLINE_RUNTIME_CHUNK !== "false";

const imageInlineSizeLimit = parseInt(process.env.IMAGE_INLINE_SIZE_LIMIT || "10000");

// style files regexes
const cssRegex = /\.css$/;
const cssModuleRegex = /\.module\.css$/;
const sassRegex = /\.(scss|sass)$/;
const sassModuleRegex = /\.module\.(scss|sass)$/;
const sassLoader = {
    loader: require.resolve("sass-loader"),
    options: {
        sourceMap: true,
        implementation: require("sass"),
        sassOptions: { includePaths: sassIncludePaths }
    }
};

// This is the production and development configuration.
// It is focused on developer experience, fast rebuilds, and a minimal bundle.
module.exports = function(webpackEnv, { paths, babelCustomizer }) {
    const isEnvDevelopment = webpackEnv === "development";
    const isEnvProduction = webpackEnv === "production";

    const modules = require("./modules")({ paths });

    if (!babelCustomizer) {
        babelCustomizer = v => v;
    }

    // Check if TypeScript is setup
    const useTypeScript = fs.existsSync(paths.appTsConfig);
    const appPackageJson = require(paths.appPackageJson);

    // Variable used for enabling profiling in Production
    // passed into alias object. Uses a flag if passed into the build command
    const isEnvProductionProfile = isEnvProduction && process.argv.includes("--profile");

    // Webpack uses `publicPath` to determine where the app is being served from.
    // It requires a trailing slash, or the file assets will get an incorrect path.
    // In development, we always serve from the root. This makes config easier.
    const publicPath = isEnvProduction ? paths.servedPath : isEnvDevelopment && "/";
    // Some apps do not use client-side routing with pushState.
    // For these, "homepage" can be set to "." to enable relative asset paths.
    const shouldUseRelativeAssetPaths = publicPath === "./";

    // `publicUrl` is just like `publicPath`, but we will provide it to our app
    // as %PUBLIC_URL% in `index.html` and `process.env.PUBLIC_URL` in JavaScript.
    // Omit trailing slash as %PUBLIC_URL%/xyz looks better than %PUBLIC_URL%xyz.
    const publicUrl = isEnvProduction ? publicPath.slice(0, -1) : isEnvDevelopment && "";
    // Get environment variables to inject into our app.
    const env = getClientEnvironment(publicUrl);

    // common function to get style loaders
    const getStyleLoaders = (cssOptions, preProcessor) => {
        const loaders = [
            isEnvDevelopment && require.resolve("style-loader"),
            isEnvProduction && {
                loader: MiniCssExtractPlugin.loader,
                options: shouldUseRelativeAssetPaths ? { publicPath: "../../" } : {}
            },
            {
                loader: require.resolve("css-loader"),
                options: cssOptions
            },
            {
                // Options for PostCSS as we reference these options twice
                // Adds vendor prefixing based on your specified browser support in
                // package.json
                loader: require.resolve("postcss-loader"),
                options: {
                    // Necessary for external CSS imports to work
                    // https://github.com/facebook/create-react-app/issues/2677
                    ident: "postcss",
                    plugins: () => [
                        require("postcss-flexbugs-fixes"),
                        require("postcss-preset-env")({
                            autoprefixer: {
                                flexbox: "no-2009"
                            },
                            stage: 3
                        }),
                        // Adds PostCSS Normalize as the reset css with default options,
                        // so that it honors browserslist config in package.json
                        // which in turn let's users customize the target behavior as per their needs.
                        postcssNormalize()
                    ],
                    sourceMap: isEnvProduction && shouldUseSourceMap
                }
            }
        ].filter(Boolean);
        if (preProcessor) {
            loaders.push(
                {
                    loader: require.resolve("resolve-url-loader"),
                    options: {
                        sourceMap: isEnvProduction && shouldUseSourceMap
                    }
                },
                preProcessor
            );
        }
        return loaders;
    };

    return {
        mode: isEnvProduction ? "production" : isEnvDevelopment && "development",
        // Stop compilation early in production
        bail: isEnvProduction,
        devtool: isEnvProduction
            ? shouldUseSourceMap
                ? "source-map"
                : false
            : isEnvDevelopment && "cheap-module-source-map",
        // These are the "entry points" to our application.
        // This means they will be the "root" imports that are included in JS bundle.
        entry: [
            // Include an alternative client for WebpackDevServer. A client's job is to
            // connect to WebpackDevServer by a socket and get notified about changes.
            // When you save a file, the client will either apply hot updates (in case
            // of CSS changes), or refresh the page (in case of JS changes). When you
            // make a syntax error, this client will display a syntax error overlay.
            // Note: instead of the default WebpackDevServer client, we use a custom one
            // to bring better experience for Create React App users. You can replace
            // the line below with these two lines if you prefer the stock client:
            // require.resolve('webpack-dev-server/client') + '?/',
            // require.resolve('webpack/hot/dev-server'),
            isEnvDevelopment && require.resolve("react-dev-utils/webpackHotDevClient"),
            // Finally, this is your app's code:
            paths.appIndexJs
            // We include the app code last so that if there is a runtime error during
            // initialization, it doesn't blow up the WebpackDevServer client, and
            // changing JS code would still trigger a refresh.
        ].filter(Boolean),
        output: {
            // The build folder.
            path: isEnvProduction ? paths.appBuild : undefined,
            // Add /* filename */ comments to generated require()s in the output.
            pathinfo: isEnvDevelopment,
            // There will be one main bundle, and one file per asynchronous chunk.
            // In development, it does not produce real files.
            filename: isEnvProduction
                ? "static/js/[name].[contenthash:8].js"
                : isEnvDevelopment && "static/js/bundle.js",
            // TODO: remove this when upgrading to webpack 5
            futureEmitAssets: true,
            // There are also additional JS chunk files if you use code splitting.
            chunkFilename: isEnvProduction
                ? "static/js/[name].[contenthash:8].chunk.js"
                : isEnvDevelopment && "static/js/[name].chunk.js",
            // We inferred the "public path" (such as / or /my-project) from homepage.
            // We use "/" in development.
            publicPath: publicPath,
            // Point sourcemap entries to original disk location (format as URL on Windows)
            devtoolModuleFilenameTemplate: isEnvProduction
                ? info => path.relative(paths.appSrc, info.absoluteResourcePath).replace(/\\/g, "/")
                : isEnvDevelopment &&
                  (info => path.resolve(info.absoluteResourcePath).replace(/\\/g, "/")),
            // Prevents conflicts when multiple Webpack runtimes (from different apps)
            // are used on the same page.
            jsonpFunction: `webpackJsonp${appPackageJson.name}`,
            // this defaults to 'window', but by setting it to 'this' then
            // module chunks which are built will work in web workers as well.
            globalObject: "this"
        },
        optimization: {
            minimize: isEnvProduction,
            minimizer: [
                // This is only used in production mode
                new TerserPlugin({
                    terserOptions: {
                        parse: {
                            // We want terser to parse ecma 8 code. However, we don't want it
                            // to apply any minification steps that turns valid ecma 5 code
                            // into invalid ecma 5 code. This is why the 'compress' and 'output'
                            // sections only apply transformations that are ecma 5 safe
                            // https://github.com/facebook/create-react-app/pull/4234
                            ecma: 8
                        },
                        compress: {
                            ecma: 5,
                            warnings: false,
                            // Disabled because of an issue with Uglify breaking seemingly valid code:
                            // https://github.com/facebook/create-react-app/issues/2376
                            // Pending further investigation:
                            // https://github.com/mishoo/UglifyJS2/issues/2011
                            comparisons: false,
                            // Disabled because of an issue with Terser breaking valid code:
                            // https://github.com/facebook/create-react-app/issues/5250
                            // Pending further investigation:
                            // https://github.com/terser-js/terser/issues/120
                            inline: 2
                        },
                        mangle: {
                            safari10: true
                        },
                        // Added for profiling in devtools
<<<<<<< HEAD
                        /* eslint-disable-next-line */
                        keep_classnames: isEnvProductionProfile,
                        /* eslint-disable-next-line */
=======
                        /* eslint-disable-next-line @typescript-eslint/camelcase */
                        keep_classnames: isEnvProductionProfile,
                        /* eslint-disable-next-line @typescript-eslint/camelcase */
>>>>>>> 4b9e0719
                        keep_fnames: isEnvProductionProfile,
                        output: {
                            ecma: 5,
                            comments: false,
                            // Turned on because emoji and regex is not minified properly using default
                            // https://github.com/facebook/create-react-app/issues/2488
<<<<<<< HEAD
                            /* eslint-disable-next-line */
=======
                            /* eslint-disable-next-line @typescript-eslint/camelcase */
>>>>>>> 4b9e0719
                            ascii_only: true
                        }
                    },
                    sourceMap: shouldUseSourceMap
                }),
                // This is only used in production mode
                new OptimizeCSSAssetsPlugin({
                    cssProcessorOptions: {
                        parser: safePostCssParser,
                        map: shouldUseSourceMap
                            ? {
                                  // `inline: false` forces the sourcemap to be output into a
                                  // separate file
                                  inline: false,
                                  // `annotation: true` appends the sourceMappingURL to the end of
                                  // the css file, helping the browser find the sourcemap
                                  annotation: true
                              }
                            : false
                    },
                    cssProcessorPluginOptions: {
                        preset: ["default", { minifyFontValues: { removeQuotes: false } }]
                    }
                })
            ],
            // Automatically split vendor and commons
            // https://twitter.com/wSokra/status/969633336732905474
            // https://medium.com/webpack/webpack-4-code-splitting-chunk-graph-and-the-splitchunks-optimization-be739a861366
            splitChunks: {
                chunks: "all",
                name: false
            },
            // Keep the runtime chunk separated to enable long term caching
            // https://twitter.com/wSokra/status/969679223278505985
            // https://github.com/facebook/create-react-app/issues/5358
            runtimeChunk: {
                name: entrypoint => `runtime-${entrypoint.name}`
            }
        },
        resolve: {
            // This allows you to set a fallback for where Webpack should look for modules.
            // We placed these paths second because we want `node_modules` to "win"
            // if there are any conflicts. This matches Node resolution mechanism.
            // https://github.com/facebook/create-react-app/issues/253
            modules: ["node_modules", paths.appNodeModules].concat(
                modules.additionalModulePaths || []
            ),
            // These are the reasonable defaults supported by the Node ecosystem.
            // We also include JSX as a common component filename extension to support
            // some tools, although we do not recommend using it, see:
            // https://github.com/facebook/create-react-app/issues/290
            // `web` extension prefixes have been added for better support
            // for React Native Web.
            extensions: paths.moduleFileExtensions
                .map(ext => `.${ext}`)
                .filter(ext => useTypeScript || !ext.includes("ts")),
            alias: {
                // Support React Native Web
                // https://www.smashingmagazine.com/2016/08/a-glimpse-into-the-future-with-react-native-for-web/
                "react-native": require.resolve("react-native-web"),
                "react-dom$": require.resolve("@hot-loader/react-dom"),
                react: require.resolve("react"),
                // Allows for better profiling with ReactDevTools
                ...(isEnvProductionProfile && {
                    "react-dom$": require.resolve("react-dom/profiling"),
                    "scheduler/tracing": require.resolve("scheduler/tracing-profiling")
                }),
                ...(modules.webpackAliases || {})
            },
            plugins: [
                // Adds support for installing with Plug'n'Play, leading to faster installs and adding
                // guards against forgotten dependencies and such.
                PnpWebpackPlugin
                // Prevents users from importing files from outside of src/ (or node_modules/).
                // This often causes confusion because we only process files within src/ with babel.
                // To fix this, we prevent you from importing files out of src/ -- if you'd like to,
                // please link the files into your node_modules/ and let module-resolution kick in.
                // Make sure your source files are compiled, as they will not be processed in any way.
                // new ModuleScopePlugin(paths.appSrc, [paths.appPackageJson]),
            ]
        },
        resolveLoader: {
            plugins: [
                // Also related to Plug'n'Play, but this time it tells Webpack to load its loaders
                // from the current package.
                PnpWebpackPlugin.moduleLoader(module)
            ]
        },
        module: {
            strictExportPresence: true,
            rules: [
                // Disable require.ensure as it's not a standard language feature.
                { parser: { requireEnsure: false } },

                // First, run the linter.
                // It's important to do this before Babel processes the JS.
                {
                    test: /\.(js|mjs|jsx|ts|tsx)$/,
                    enforce: "pre",
                    use: [
                        {
                            options: {
                                cache: true,
                                formatter: require.resolve("react-dev-utils/eslintFormatter"),
                                eslintPath: require.resolve("eslint"),
                                resolvePluginsRelativeTo: __dirname
                            },
                            loader: require.resolve("eslint-loader")
                        }
                    ],
                    include: paths.appSrc
                },
                {
                    // "oneOf" will traverse all following loaders until one will
                    // match the requirements. When no loader matches it will fall
                    // back to the "file" loader at the end of the loader list.
                    oneOf: [
                        // "url" loader works like "file" loader except that it embeds assets
                        // smaller than specified limit in bytes as data URLs to avoid requests.
                        // A missing `test` is equivalent to a match.
                        {
                            test: [/\.bmp$/, /\.gif$/, /\.jpe?g$/, /\.png$/],
                            loader: require.resolve("url-loader"),
                            options: {
                                limit: imageInlineSizeLimit,
                                name: "static/media/[name].[hash:8].[ext]"
                            }
                        },
                        // Process application JS with Babel.
                        // The preset includes JSX, Flow, TypeScript, and some ESnext features.
                        {
                            test: /\.(js|mjs|jsx|ts|tsx)$/,
                            include: [paths.appSrc, paths.appIndexJs],
                            loader: require.resolve("babel-loader"),
                            options: babelCustomizer({
                                presets: [require.resolve("babel-preset-react-app")],
                                plugins: [
                                    [
                                        require.resolve("babel-plugin-named-asset-import"),
                                        {
                                            loaderMap: {
                                                svg: {
                                                    ReactComponent:
                                                        "@svgr/webpack?-svgo,+titleProp,+ref![path]"
                                                }
                                            }
                                        }
                                    ]
                                ],
                                // This is a feature of `babel-loader` for webpack (not Babel itself).
                                // It enables caching results in ./node_modules/.cache/babel-loader/
                                // directory for faster rebuilds.
                                cacheDirectory: true,
                                // See #6846 for context on why cacheCompression is disabled
                                cacheCompression: false,
                                compact: isEnvProduction
                            })
                        },
                        // Process any JS outside of the app with Babel.
                        // Unlike the application JS, we only compile the standard ES features.
                        {
                            test: /\.(js|mjs)$/,
                            exclude: /@babel(?:\/|\\{1,2})runtime/,
                            loader: require.resolve("babel-loader"),
                            options: {
                                babelrc: false,
                                configFile: false,
                                compact: false,
                                presets: [
                                    [
                                        require.resolve("babel-preset-react-app/dependencies"),
                                        { helpers: true }
                                    ]
                                ],
                                cacheDirectory: true,
                                // See #6846 for context on why cacheCompression is disabled
                                cacheCompression: false,

                                // Babel sourcemaps are needed for debugging into node_modules
                                // code.  Without the options below, debuggers like VSCode
                                // show incorrect code and set breakpoints on the wrong lines.
                                sourceMaps: shouldUseSourceMap,
                                inputSourceMap: shouldUseSourceMap
                            }
                        },
                        // "postcss" loader applies autoprefixer to our CSS.
                        // "css" loader resolves paths in CSS and adds assets as dependencies.
                        // "style" loader turns CSS into JS modules that inject <style> tags.
                        // In production, we use MiniCSSExtractPlugin to extract that CSS
                        // to a file, but in development "style" loader enables hot editing
                        // of CSS.
                        // By default we support CSS Modules with the extension .module.css
                        {
                            test: cssRegex,
                            exclude: cssModuleRegex,
                            use: getStyleLoaders({
                                importLoaders: 1,
                                sourceMap: isEnvProduction && shouldUseSourceMap
                            }),
                            // Don't consider CSS imports dead code even if the
                            // containing package claims to have no side effects.
                            // Remove this when webpack adds a warning or an error for this.
                            // See https://github.com/webpack/webpack/issues/6571
                            sideEffects: true
                        },
                        // Adds support for CSS Modules (https://github.com/css-modules/css-modules)
                        // using the extension .module.css
                        {
                            test: cssModuleRegex,
                            use: getStyleLoaders({
                                importLoaders: 1,
                                sourceMap: isEnvProduction && shouldUseSourceMap,
                                modules: {
                                    getLocalIdent: getCSSModuleLocalIdent
                                }
                            })
                        },
                        // Opt-in support for SASS (using .scss or .sass extensions).
                        // By default we support SASS Modules with the
                        // extensions .module.scss or .module.sass
                        {
                            test: sassRegex,
                            exclude: sassModuleRegex,
                            use: getStyleLoaders(
                                {
                                    importLoaders: 3,
                                    sourceMap: isEnvProduction && shouldUseSourceMap
                                },
                                sassLoader
                            ),
                            // Don't consider CSS imports dead code even if the
                            // containing package claims to have no side effects.
                            // Remove this when webpack adds a warning or an error for this.
                            // See https://github.com/webpack/webpack/issues/6571
                            sideEffects: true
                        },
                        // Adds support for CSS Modules, but using SASS
                        // using the extension .module.scss or .module.sass
                        {
                            test: sassModuleRegex,
                            use: getStyleLoaders(
                                {
                                    importLoaders: 3,
                                    sourceMap: isEnvProduction && shouldUseSourceMap,
                                    modules: {
                                        getLocalIdent: getCSSModuleLocalIdent
                                    }
                                },
                                sassLoader
                            )
                        },
                        // "file" loader makes sure those assets get served by WebpackDevServer.
                        // When you `import` an asset, you get its (virtual) filename.
                        // In production, they would get copied to the `build` folder.
                        // This loader doesn't use a "test" so it will catch all modules
                        // that fall through the other loaders.
                        {
                            loader: require.resolve("file-loader"),
                            // Exclude `js` files to keep "css" loader working as it injects
                            // its runtime that would otherwise be processed through "file" loader.
                            // Also exclude `html` and `json` extensions so they get processed
                            // by webpacks internal loaders.
                            exclude: [/\.(js|mjs|jsx|ts|tsx)$/, /\.html$/, /\.json$/],
                            options: {
                                name: "static/media/[name].[hash:8].[ext]"
                            }
                        }
                        // ** STOP ** Are you adding a new loader?
                        // Make sure to add the new loader(s) before the "file" loader.
                    ]
                }
            ]
        },
        plugins: [
            // Generates an `index.html` file with the <script> injected.
            new HtmlWebpackPlugin(
                Object.assign(
                    {},
                    {
                        inject: true,
                        template: paths.appHtml
                    },
                    isEnvProduction
                        ? {
                              minify: {
                                  removeComments: true,
                                  collapseWhitespace: true,
                                  removeRedundantAttributes: true,
                                  useShortDoctype: true,
                                  removeEmptyAttributes: true,
                                  removeStyleLinkTypeAttributes: true,
                                  keepClosingSlash: true,
                                  minifyJS: true,
                                  minifyCSS: true,
                                  minifyURLs: true
                              }
                          }
                        : undefined
                )
            ),
            // Inlines the webpack runtime script. This script is too small to warrant
            // a network request.
            // https://github.com/facebook/create-react-app/issues/5358
            isEnvProduction &&
                shouldInlineRuntimeChunk &&
                new InlineChunkHtmlPlugin(HtmlWebpackPlugin, [/runtime-.+[.]js/]),
            // Makes some environment variables available in index.html.
            // The public URL is available as %PUBLIC_URL% in index.html, e.g.:
            // <link rel="icon" href="%PUBLIC_URL%/favicon.ico">
            // In production, it will be an empty string unless you specify "homepage"
            // in `package.json`, in which case it will be the pathname of that URL.
            // In development, this will be an empty string.
            new InterpolateHtmlPlugin(HtmlWebpackPlugin, env.raw),
            // This gives some necessary context to module not found errors, such as
            // the requesting resource.
            new ModuleNotFoundPlugin(paths.appPath),
            // Makes some environment variables available to the JS code, for example:
            // if (process.env.NODE_ENV === 'production') { ... }. See `./env.js`.
            // It is absolutely essential that NODE_ENV is set to production
            // during a production build.
            // Otherwise React will be compiled in the very slow development mode.
            new webpack.DefinePlugin(env.stringified),
            // This is necessary to emit hot updates (currently CSS only):
            isEnvDevelopment && new webpack.HotModuleReplacementPlugin(),
            // Watcher doesn't work well if you mistype casing in a path so we use
            // a plugin that prints an error when you attempt to do this.
            // See https://github.com/facebook/create-react-app/issues/240
            isEnvDevelopment && new CaseSensitivePathsPlugin(),
            // If you require a missing module and then `npm install` it, you still have
            // to restart the development server for Webpack to discover it. This plugin
            // makes the discovery automatic so you don't have to restart.
            // See https://github.com/facebook/create-react-app/issues/186
            isEnvDevelopment && new WatchMissingNodeModulesPlugin(paths.appNodeModules),
            isEnvProduction &&
                new MiniCssExtractPlugin({
                    // Options similar to the same options in webpackOptions.output
                    // both options are optional
                    filename: "static/css/[name].[contenthash:8].css",
                    chunkFilename: "static/css/[name].[contenthash:8].chunk.css"
                }),
            // Generate an asset manifest file with the following content:
            // - "files" key: Mapping of all asset filenames to their corresponding
            //   output file so that tools can pick it up without having to parse
            //   `index.html`
            // - "entrypoints" key: Array of files which are included in `index.html`,
            //   can be used to reconstruct the HTML if necessary
            new ManifestPlugin({
                fileName: "asset-manifest.json",
                publicPath: publicPath,
                generate: (seed, files, entrypoints) => {
                    const manifestFiles = files.reduce((manifest, file) => {
                        manifest[file.name] = file.path;
                        return manifest;
                    }, seed);
                    const entrypointFiles = entrypoints.main.filter(
                        fileName => !fileName.endsWith(".map")
                    );

                    return {
                        files: manifestFiles,
                        entrypoints: entrypointFiles
                    };
                }
            }),
            // Moment.js is an extremely popular library that bundles large locale files
            // by default due to how Webpack interprets its code. This is a practical
            // solution that requires the user to opt into importing specific locales.
            // https://github.com/jmblog/how-to-optimize-momentjs-with-webpack
            // You can remove this if you don't use Moment.js:
            new webpack.IgnorePlugin(/^\.\/locale$/, /moment$/),
            // TypeScript type checking
            useTypeScript &&
                new ForkTsCheckerWebpackPlugin({
                    typescript: resolve.sync("typescript", {
                        basedir: paths.appNodeModules
                    }),
                    async: isEnvDevelopment,
                    useTypescriptIncrementalApi: true,
                    checkSyntacticErrors: true,
                    resolveModuleNameModule: process.versions.pnp
                        ? `${__dirname}/pnpTs.js`
                        : undefined,
                    resolveTypeReferenceDirectiveModule: process.versions.pnp
                        ? `${__dirname}/pnpTs.js`
                        : undefined,
                    tsconfig: paths.appTsConfig,
                    reportFiles: [
                        "**",
                        "!**/__tests__/**",
                        "!**/?(*.)(spec|test).*",
                        "!**/src/setupProxy.*",
                        "!**/src/setupTests.*"
                    ],
                    silent: true,
                    // The formatter is invoked directly in WebpackDevServerUtils during development
                    formatter: isEnvProduction ? typescriptFormatter : undefined
                }),
            new WebpackBar({ name: path.basename(paths.appPath) })
        ].filter(Boolean),
        // Some libraries import Node modules but don't use them in the browser.
        // Tell Webpack to provide empty mocks for them so importing them works.
        node: {
            module: "empty",
            dgram: "empty",
            dns: "mock",
            fs: "empty",
            http2: "empty",
            net: "empty",
            tls: "empty",
<<<<<<< HEAD
            /* eslint-disable-next-line */
=======
            /* eslint-disable-next-line @typescript-eslint/camelcase */
>>>>>>> 4b9e0719
            child_process: "empty"
        },
        // Turn off performance processing because we utilize
        // our own hints via the FileSizeReporter
        performance: false
    };
};<|MERGE_RESOLUTION|>--- conflicted
+++ resolved
@@ -235,26 +235,16 @@
                             safari10: true
                         },
                         // Added for profiling in devtools
-<<<<<<< HEAD
                         /* eslint-disable-next-line */
                         keep_classnames: isEnvProductionProfile,
                         /* eslint-disable-next-line */
-=======
-                        /* eslint-disable-next-line @typescript-eslint/camelcase */
-                        keep_classnames: isEnvProductionProfile,
-                        /* eslint-disable-next-line @typescript-eslint/camelcase */
->>>>>>> 4b9e0719
                         keep_fnames: isEnvProductionProfile,
                         output: {
                             ecma: 5,
                             comments: false,
                             // Turned on because emoji and regex is not minified properly using default
                             // https://github.com/facebook/create-react-app/issues/2488
-<<<<<<< HEAD
                             /* eslint-disable-next-line */
-=======
-                            /* eslint-disable-next-line @typescript-eslint/camelcase */
->>>>>>> 4b9e0719
                             ascii_only: true
                         }
                     },
@@ -664,11 +654,7 @@
             http2: "empty",
             net: "empty",
             tls: "empty",
-<<<<<<< HEAD
-            /* eslint-disable-next-line */
-=======
             /* eslint-disable-next-line @typescript-eslint/camelcase */
->>>>>>> 4b9e0719
             child_process: "empty"
         },
         // Turn off performance processing because we utilize
