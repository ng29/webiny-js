module.exports = (options, context) => {
    const { boolean } = require("boolean");
    const webpack = require("webpack");
    let babelOptions = require("./babelrc");
    const { setupOutput } = require("./utils");
    const output = setupOutput(options.output);

    // Customize babelOptions
    if (typeof options.babel === "function") {
        babelOptions = options.babel(babelOptions);
    }

    // Load base webpack config
    let webpackConfig = require("./webpack.config")({
        entry: options.entry || "./src/index",
        output,
        debug: boolean(options.debug),
        babelOptions,
        define: options.define
    });

    // Customize webpack config
    if (typeof options.webpack === "function") {
        webpackConfig = options.webpack(webpackConfig);
    }

    return new Promise(async (resolve, reject) => {
        context.log(`Start bundling`);

        if (boolean(options.watch)) {
            return webpack(webpackConfig).watch({}, async (err, stats) => {
                if (err) {
                    return reject(err);
                }

                if (stats.hasErrors()) {
                    const info = stats.toJson();

                    if (stats.hasErrors()) {
                        console.error(info.errors);
                    }
                }

                context.log(`Finished bundling! Watching for changes...`);
            });
        }

        return webpack(webpackConfig).run(async (err, stats) => {
<<<<<<< HEAD
            z;
=======
>>>>>>> 01c06fe1
            if (err) {
                return reject(err);
            }

            if (stats.hasErrors()) {
                const info = stats.toJson();

                if (stats.hasErrors()) {
                    console.error(info.errors);
                }

                return reject("Build failed!");
            }

            context.log(`Finished bundling`);
            resolve();
        });
    });
};<|MERGE_RESOLUTION|>--- conflicted
+++ resolved
@@ -46,10 +46,6 @@
         }
 
         return webpack(webpackConfig).run(async (err, stats) => {
-<<<<<<< HEAD
-            z;
-=======
->>>>>>> 01c06fe1
             if (err) {
                 return reject(err);
             }
