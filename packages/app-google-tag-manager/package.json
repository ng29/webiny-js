{
  "name": "@webiny/app-google-tag-manager",
  "version": "3.0.12",
  "main": "index.js",
  "repository": {
    "type": "git",
    "url": "https://github.com/webiny/webiny-js.git"
  },
  "description": "Initializes Google Tag Manager on your site.",
  "author": "Adrian Smijulj",
  "license": "MIT",
  "dependencies": {
    "@babel/runtime": "^7.5.5",
<<<<<<< HEAD
    "@webiny/app-admin": "^3.0.7",
    "@webiny/app-page-builder": "^3.2.4",
    "@webiny/app-security": "^3.1.2",
    "@webiny/form": "^3.0.2",
=======
    "@webiny/app": "^3.0.6",
    "@webiny/app-admin": "^3.0.5",
    "@webiny/app-page-builder": "^3.2.0",
    "@webiny/app-security": "^3.1.0",
    "@webiny/form": "^3.0.1",
>>>>>>> 62dbbebe
    "@webiny/react-router": "^2.0.2",
    "@webiny/ui": "^3.2.1",
    "lodash.get": "^4.4.2",
    "react-helmet": "^5.2.0"
  },
  "devDependencies": {
    "@babel/cli": "^7.5.5",
    "@babel/core": "^7.5.5",
    "@babel/preset-env": "^7.5.5",
    "@babel/preset-react": "^7.0.0",
    "@babel/preset-typescript": "^7.8.3",
    "@svgr/webpack": "^4.3.2",
    "babel-plugin-named-asset-import": "^1.0.0-next.3e165448"
  },
  "peerDependencies": {
    "graphql-tag": "^2.10.1",
    "react": "^16.8.6",
    "react-apollo": "^3.1.3"
  },
  "publishConfig": {
    "access": "public"
  },
  "scripts": {
    "build": "rimraf ./dist *.tsbuildinfo && babel src -d dist --source-maps --copy-files --extensions \".ts,.tsx\"",
    "watch": "babel src -d dist --source-maps --copy-files --extensions \".ts,.tsx\" --watch",
    "postbuild": "cp package.json LICENSE README.md dist/ && tsc -p tsconfig.build.json",
    "prepublishOnly": "yarn build"
  },
  "gitHead": "1c3e8fd44a71306cb449c653725d5d34a9a90e36"
}<|MERGE_RESOLUTION|>--- conflicted
+++ resolved
@@ -11,18 +11,11 @@
   "license": "MIT",
   "dependencies": {
     "@babel/runtime": "^7.5.5",
-<<<<<<< HEAD
-    "@webiny/app-admin": "^3.0.7",
-    "@webiny/app-page-builder": "^3.2.4",
-    "@webiny/app-security": "^3.1.2",
-    "@webiny/form": "^3.0.2",
-=======
     "@webiny/app": "^3.0.6",
     "@webiny/app-admin": "^3.0.5",
     "@webiny/app-page-builder": "^3.2.0",
     "@webiny/app-security": "^3.1.0",
     "@webiny/form": "^3.0.1",
->>>>>>> 62dbbebe
     "@webiny/react-router": "^2.0.2",
     "@webiny/ui": "^3.2.1",
     "lodash.get": "^4.4.2",
