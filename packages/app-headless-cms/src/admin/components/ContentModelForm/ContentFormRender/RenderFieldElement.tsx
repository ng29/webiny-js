import React, { useRef, useCallback, cloneElement } from "react";
<<<<<<< HEAD
import { CmsEditorField, CmsEditorFieldRendererPlugin, CmsEditorContentModel } from "@webiny/app-headless-cms/types";
import get from "lodash.get";
=======
import { CmsEditorField, CmsEditorFieldRendererPlugin } from "@webiny/app-headless-cms/types";
import get from "lodash/get";
>>>>>>> 46851db7
import { i18n } from "@webiny/app/i18n";
import getValue from "./functions/getValue";
import setValue from "./functions/setValue";
import Label from "./components/Label";

const t = i18n.ns("app-headless-cms/admin/components/content-form");

const RenderFieldElement = (props: {
    field: CmsEditorField;
    Bind: any;
    locale: any;
    contentModel: CmsEditorContentModel;
    renderPlugins: CmsEditorFieldRendererPlugin[];
}) => {
    const { renderPlugins, field, Bind: BaseFormBind, locale, contentModel } = props;
    const renderPlugin = renderPlugins.find(
        plugin => plugin.renderer.rendererName === get(field, "renderer.name")
    );

    const memoizedBindComponents = useRef({});

    const getBind = useCallback(
        (index = -1) => {
            const memoKey = field.fieldId + field.multipleValues + index + locale;
            if (memoizedBindComponents.current[memoKey]) {
                return memoizedBindComponents.current[memoKey];
            }

            const name = field.fieldId;
            let validators,
                defaultValue = undefined;

            if (field.multipleValues) {
                defaultValue = [];
                validators = field.multipleValuesValidation;
                if (index >= 0) {
                    validators = field.validation;
                }
            } else {
                validators = field.validation;
            }

            memoizedBindComponents.current[memoKey] = function Bind({ children }) {
                return (
                    <BaseFormBind name={name} validators={validators} defaultValue={defaultValue}>
                        {bind => {
                            const value = getValue({ bind, locale, field, index });
                            const onChange = value =>
                                setValue({ value, bind, locale, field, index });

                            const props = {
                                ...bind,
                                value,
                                onChange
                            };

                            // Multiple-values functions below.
                            if (field.multipleValues) {
                                if (index >= 0) {
                                    props.removeValue = () => {
                                        if (index >= 0) {
                                            let value = getValue({
                                                bind,
                                                locale,
                                                field,
                                                index: -1
                                            });
                                            value = [
                                                ...value.slice(0, index),
                                                ...value.slice(index + 1)
                                            ];

                                            setValue({ value, bind, locale, field, index: -1 });
                                        }
                                    };
                                } else {
                                    props.appendValue = newValue => onChange([...value, newValue]);
                                    props.prependValue = newValue => onChange([newValue, ...value]);
                                    props.appendValues = newValues =>
                                        onChange([...value, ...newValues]);
                                }
                            }

                            if (typeof children === "function") {
                                return children(props);
                            }

                            return cloneElement(children, props);
                        }}
                    </BaseFormBind>
                );
            };

            return memoizedBindComponents.current[memoKey];
        },
        [field.fieldId, locale]
    );

    if (!renderPlugin) {
        return t`Cannot render "{fieldName}" field - field renderer missing.`({
            fieldName: <strong>{field.fieldId}</strong>
        });
    }

<<<<<<< HEAD
    return renderPlugin.renderer.render({ field, getBind, Label, contentModel });
=======
    return renderPlugin.renderer.render({ field, getBind, Label, locale });
>>>>>>> 46851db7
};

export default RenderFieldElement;<|MERGE_RESOLUTION|>--- conflicted
+++ resolved
@@ -1,11 +1,6 @@
 import React, { useRef, useCallback, cloneElement } from "react";
-<<<<<<< HEAD
 import { CmsEditorField, CmsEditorFieldRendererPlugin, CmsEditorContentModel } from "@webiny/app-headless-cms/types";
 import get from "lodash.get";
-=======
-import { CmsEditorField, CmsEditorFieldRendererPlugin } from "@webiny/app-headless-cms/types";
-import get from "lodash/get";
->>>>>>> 46851db7
 import { i18n } from "@webiny/app/i18n";
 import getValue from "./functions/getValue";
 import setValue from "./functions/setValue";
@@ -110,11 +105,7 @@
         });
     }
 
-<<<<<<< HEAD
-    return renderPlugin.renderer.render({ field, getBind, Label, contentModel });
-=======
-    return renderPlugin.renderer.render({ field, getBind, Label, locale });
->>>>>>> 46851db7
+    return renderPlugin.renderer.render({ field, getBind, Label, contentModel, locale });
 };
 
 export default RenderFieldElement;