import number from "./number";
import text from "./text";
import longText from "./longText";
import richText from "./richText";
import boolean from "./boolean";
import dateTime from "./dateTime";
import file from "./file";
<<<<<<< HEAD
import ref from "./ref";

export default [number, text, longText, richText, boolean, dateTime, file, ref];
=======
import radioButtons from "./radioButtons";
import checkboxes from "./checkboxes";

export default [
    number,
    text,
    longText,
    richText,
    boolean,
    dateTime,
    file,
    radioButtons,
    checkboxes
];
>>>>>>> 46851db7
<|MERGE_RESOLUTION|>--- conflicted
+++ resolved
@@ -5,13 +5,9 @@
 import boolean from "./boolean";
 import dateTime from "./dateTime";
 import file from "./file";
-<<<<<<< HEAD
-import ref from "./ref";
-
-export default [number, text, longText, richText, boolean, dateTime, file, ref];
-=======
 import radioButtons from "./radioButtons";
 import checkboxes from "./checkboxes";
+import ref from "./ref";
 
 export default [
     number,
@@ -21,7 +17,7 @@
     boolean,
     dateTime,
     file,
+    ref,
     radioButtons,
     checkboxes
-];
->>>>>>> 46851db7
+];