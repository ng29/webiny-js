--- conflicted
+++ resolved
@@ -4,13 +4,8 @@
 import richText from "./richText";
 import boolean from "./boolean";
 import dateTime from "./dateTime";
-<<<<<<< HEAD
+import file from "./file";
 import radioButtons from "./radioButtons";
 import checkboxes from "./checkboxes";
 
-export default [number, text, longText, richText, boolean, dateTime, radioButtons, checkboxes];
-=======
-import file from "./file";
-
-export default [number, text, longText, richText, boolean, dateTime, file];
->>>>>>> f84a094d
+export default [number, text, longText, richText, boolean, dateTime, file, radioButtons, checkboxes];