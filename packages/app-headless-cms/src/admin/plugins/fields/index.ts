--- conflicted
+++ resolved
@@ -1,16 +1,20 @@
 import { CmsEditorFieldTypePlugin } from "@webiny/app-headless-cms/types";
 import text from "./text";
 import longText from "./longText";
+import richText from "./richText";
 import number from "./number";
 import boolean from "./boolean";
 import dateTime from "./dateTime";
-<<<<<<< HEAD
 import file from "./file";
-const plugins: CmsEditorFieldTypePlugin[] = [text, number, boolean, dateTime, file];
-=======
-import richText from "./richText";
 
-const plugins: CmsEditorFieldTypePlugin[] = [text, number, boolean, dateTime, richText, longText];
->>>>>>> ffb51985
+const plugins: CmsEditorFieldTypePlugin[] = [
+    text,
+    number,
+    boolean,
+    dateTime,
+    richText,
+    longText,
+    file
+];
 
 export default plugins;