--- conflicted
+++ resolved
@@ -101,7 +101,6 @@
                                 <ListItemText onClick={() => select(item)}>
                                     <div className={style.environmentText}>
                                         {item.name}{" "}
-<<<<<<< HEAD
                                         <Typography use={"caption"}>
                                             <div onClick={e => {
                                                 e.preventDefault();
@@ -110,21 +109,6 @@
                                                 setSelectedInfo(item);
                                             }}>
                                                 <InformationIcon className={style.icon}/>
-=======
-                                        <Typography
-                                            use={"caption"}
-                                            className={style.informationLabel}
-                                        >
-                                            <div
-                                                onClick={e => {
-                                                    e.preventDefault();
-                                                    e.stopPropagation();
-                                                    setInfoOpened(true);
-                                                    setSelectedInfo(item);
-                                                }}
-                                            >
-                                                <InformationIcon className={style.icon} />
->>>>>>> ab00a133
                                             </div>
                                         </Typography>
                                     </div>
