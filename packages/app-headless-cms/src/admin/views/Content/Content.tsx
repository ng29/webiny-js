--- conflicted
+++ resolved
@@ -15,11 +15,7 @@
 
 const ContentRender = ({ contentModel }) => {
     const apolloClient = useApolloClient();
-<<<<<<< HEAD
-    const { history, location } = useReactRouter();
-=======
     const { history } = useRouter();
->>>>>>> 86cdabf6
 
     const LIST_QUERY = useMemo(() => createListQuery(contentModel), [contentModel.modelId]);
 
