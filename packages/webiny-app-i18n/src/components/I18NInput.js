import React, { useState, useCallback, useMemo } from "react";
import { Icon } from "webiny-ui/Icon";
import { Input } from "webiny-ui/Input";
import I18NInputLocalesOverlay from "./I18NInputLocalesOverlay";
import { ReactComponent as I18NIcon } from "./icons/round-translate-24px.svg";
import { css } from "emotion";
import { useI18N } from "webiny-app-i18n/components";
import { Tooltip } from "webiny-ui/Tooltip";
import classNames from "classnames";
import { cloneDeep } from "lodash";
<<<<<<< HEAD
=======
import I18NRichTextEditor from "./I18NRichTextEditor";
>>>>>>> f8ba4766

const style = {
    i18nDialogIconButton: css({
        ".webiny-ui-tooltip": {
            display: "block"
        },
        ".webiny-ui-icon": {
            pointerEvents: "all",
            cursor: "pointer",
            zIndex: 1
        }
    })
};

const prepareII8NValues = ({ locales, values }) => {
    const output = [];
    for (let i = 0; i < locales.length; i++) {
        const item = values.find(item => item.locale === locales[i].id);
        if (item) {
            output.push({ ...item });
        } else {
            output.push({
                locale: locales[i].id,
                value: ""
            });
        }
    }
    return output;
};

const I18NInput = ({ richText, value, onChange, ...inputProps }) => {
    const [values, setValues] = useState(null);
    const { getLocale, getLocales } = useI18N();

    const openDialog = useCallback(() => {
        const newValues = prepareII8NValues({
            locales: getLocales(),
            values: value && Array.isArray(value.values) ? value.values : []
        });
        setValues(newValues);
    });

    const closeDialog = useCallback(() => {
        setValues(null);
    });

    const submitDialog = useCallback(async values => {
        // Filter out redundant empty values.
        await onChange({ ...value, values: values.filter(item => !!item.value) });
        closeDialog();
    });

    let inputValue = "";
    if (value && Array.isArray(value.values)) {
        const foundValue = value.values.find(item => item.locale === getLocale().id);
        if (foundValue) {
            inputValue = foundValue.value;
        }
    }

    const inputOnChange = inputValue => {
        const newValue = cloneDeep({ values: [], ...value });
        const index = value ? value.values.findIndex(item => item.locale === getLocale().id) : -1;
        if (index >= 0) {
            newValue.values[index].value = inputValue;
        } else {
            newValue.values.push({ locale: getLocale().id, value: inputValue });
        }

        // Filter out redundant empty values.
        newValue.values = newValue.values.filter(item => !!item.value);
        onChange(newValue);
    };
<<<<<<< HEAD
=======

    const translateMenuItem = useMemo(() => {
        return {
            name: "i18n-rich-editor-menu-item-translate",
            type: "i18n-rich-editor-menu-item",
            render({ MenuButton }: Object) {
                return (
                    // eslint-disable-next-line react/jsx-no-bind
                    <MenuButton onClick={openDialog}>
                        <I18NIcon />
                    </MenuButton>
                );
            }
        };
    }, []);
>>>>>>> f8ba4766

    return (
        <>
            {richText ? (
                <I18NRichTextEditor
                    {...inputProps}
                    value={inputValue}
                    onChange={inputOnChange}
                    menu={[translateMenuItem]}
                />
            ) : (
                <Input
                    {...inputProps}
                    value={inputValue}
                    onChange={inputOnChange}
                    className={classNames(inputProps.className, style.i18nDialogIconButton)}
                    trailingIcon={
                        <Tooltip content={<span>Set locale values</span>} placement={"top"}>
                            <Icon icon={<I18NIcon />} onClick={openDialog} />
                        </Tooltip>
                    }
                />
            )}

            <I18NInputLocalesOverlay
                richText={richText}
                values={values}
                open={!!values}
                onClose={closeDialog}
                onSubmit={submitDialog}
            />
        </>
    );
};

export default I18NInput;<|MERGE_RESOLUTION|>--- conflicted
+++ resolved
@@ -8,10 +8,7 @@
 import { Tooltip } from "webiny-ui/Tooltip";
 import classNames from "classnames";
 import { cloneDeep } from "lodash";
-<<<<<<< HEAD
-=======
 import I18NRichTextEditor from "./I18NRichTextEditor";
->>>>>>> f8ba4766
 
 const style = {
     i18nDialogIconButton: css({
@@ -85,8 +82,6 @@
         newValue.values = newValue.values.filter(item => !!item.value);
         onChange(newValue);
     };
-<<<<<<< HEAD
-=======
 
     const translateMenuItem = useMemo(() => {
         return {
@@ -102,7 +97,6 @@
             }
         };
     }, []);
->>>>>>> f8ba4766
 
     return (
         <>
