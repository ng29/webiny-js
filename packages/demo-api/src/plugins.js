--- conflicted
+++ resolved
@@ -1,9 +1,5 @@
 // @flow
 import apiPlugins from "webiny-api/plugins";
-<<<<<<< HEAD
-=======
-import i18nPlugins from "webiny-api-i18n/plugins";
->>>>>>> 46d1631a
 import securityPlugins from "webiny-api-security/plugins";
 import filesPlugins from "webiny-api-files/plugins";
 import cmsPlugins from "webiny-api-cms/plugins";
@@ -11,13 +7,11 @@
 import cookiePolicyPlugins from "webiny-api-cookie-policy";
 import gtmPlugins from "webiny-api-google-tag-manager";
 import mailchimpPlugins from "webiny-api-mailchimp";
+import i18nPlugins from "webiny-api-i18n/plugins";
 
 export default [
     apiPlugins,
-<<<<<<< HEAD
-=======
     i18nPlugins,
->>>>>>> 46d1631a
     securityPlugins,
     filesPlugins,
     cmsPlugins,
