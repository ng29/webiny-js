module.exports = {
    extends: [
        "plugin:@typescript-eslint/recommended",
        "plugin:jest/recommended",
        "plugin:react/recommended"
    ],
    parser: "@typescript-eslint/parser",
    parserOptions: {
        ecmaVersion: 2018,
        sourceType: "module"
    },
    plugins: ["@typescript-eslint", "jest", "import", "react", "webiny-i18n"],
    env: {
        jest: true,
        commonjs: true,
        node: true,
        es6: true
    },
    rules: {
        "react/prop-types": 0,
        "import/no-unresolved": 0, // [2, { commonjs: true, amd: true }],
        "@typescript-eslint/explicit-function-return-type": "off",
        "@typescript-eslint/ban-ts-ignore": "off",
        "@typescript-eslint/ban-types": "off",
        "@typescript-eslint/no-use-before-define": 0,
        "@typescript-eslint/no-var-requires": 0,
        "@typescript-eslint/no-explicit-any": 0,
<<<<<<< HEAD
        curly: ["error"],
=======
        curly: ["error"]
>>>>>>> 5ff6d22f
    },
    settings: {
        react: {
            pragma: "React",
            version: "detect"
        }
    },
    globals: {
        window: true,
        document: true
    }
};<|MERGE_RESOLUTION|>--- conflicted
+++ resolved
@@ -25,11 +25,7 @@
         "@typescript-eslint/no-use-before-define": 0,
         "@typescript-eslint/no-var-requires": 0,
         "@typescript-eslint/no-explicit-any": 0,
-<<<<<<< HEAD
-        curly: ["error"],
-=======
         curly: ["error"]
->>>>>>> 5ff6d22f
     },
     settings: {
         react: {
